<?xml version="1.0" encoding="UTF-8"?>
<project xmlns="http://maven.apache.org/POM/4.0.0"
         xmlns:xsi="http://www.w3.org/2001/XMLSchema-instance"
         xsi:schemaLocation="http://maven.apache.org/POM/4.0.0 http://maven.apache.org/xsd/maven-4.0.0.xsd">
    <modelVersion>4.0.0</modelVersion>

    <groupId>com.cognite</groupId>
    <artifactId>cdf-sdk-java</artifactId>
<<<<<<< HEAD
    <version>1.8.0-SNAPSHOT</version>
=======
    <version>1.9.0-SNAPSHOT</version>

>>>>>>> 58029096
    <licenses>
        <license>
            <name>Apache 2</name>
            <url>http://www.apache.org/licenses/LICENSE-2.0.txt</url>
            <distribution>repo</distribution>
        </license>
    </licenses>
    <name>${project.groupId}:${project.artifactId}</name>
    <description>Java SDK for reading and writing from/to CDF resources.</description>
    <url>https://github.com/cognitedata/cdf-java-sdk</url>
    <organization>
        <name>Cognite AS</name>
        <url>https://cognite.com</url>
    </organization>
    <developers>
        <developer>
            <name>Kjetil Halvorsen</name>
            <email>kjetil.halvorsen@cognite.com</email>
            <organization>Cognite</organization>
            <organizationUrl>https://cognite.com</organizationUrl>
        </developer>
    </developers>
    <scm>
        <connection>scm:git:git://github.com/cognitedata/cdf-java-sdk.git</connection>
        <developerConnection>scm:git:ssh://github.com/cognitedata/cdf-java-sdk.git</developerConnection>
        <url>https://github.com/cognitedata/cdf-java-sdk/tree/main</url>
    </scm>

    <properties>
        <java.version>11</java.version>
        <maven.compiler.source>11</maven.compiler.source>
        <maven.compiler.target>11</maven.compiler.target>
        <project.build.sourceEncoding>UTF-8</project.build.sourceEncoding>

        <auto.version>1.8.2</auto.version>

        <nimbusds.version>9.18</nimbusds.version>
        <jgrapht.version>1.5.1</jgrapht.version>
        <okhttp3.version>4.9.1</okhttp3.version>
        <jackson.version>2.12.4</jackson.version>
        <slf4j.version>1.7.32</slf4j.version>
        <guava.version>31.0.1-jre</guava.version>
        <commons.lang.version>3.12.0</commons.lang.version>
        <logback.classic.version>1.2.8</logback.classic.version>
        <junit.version>5.7.2</junit.version>

        <maven-compiler-plugin.version>3.8.1</maven-compiler-plugin.version>
        <maven-exec-plugin.version>3.0.0</maven-exec-plugin.version>
        <compiler.error.flag>-Werror</compiler.error.flag>
        <compiler.default.pkginfo.flag>-Xpkginfo:always</compiler.default.pkginfo.flag>
        <compiler.default.exclude>nothing</compiler.default.exclude>

        <!-- protobuf paths -->
        <protobuf.input.directory>${project.basedir}/src/main/proto</protobuf.input.directory>
        <protobuf.output.directory>${project.build.directory}/generated-sources/proto</protobuf.output.directory>
        <protobuf.version>3.17.3</protobuf.version>

        <build-helper-maven-plugin.version>3.2.0</build-helper-maven-plugin.version>
        <maven-antrun-plugin.version>3.0.0</maven-antrun-plugin.version>
        <maven-dependency-plugin.version>3.1.2</maven-dependency-plugin.version>
        <maven-shade-plugin.version>3.2.4</maven-shade-plugin.version>
        <os-maven-plugin.version>1.6.2</os-maven-plugin.version>
        <maven-surefire-plugin.version>3.0.0-M5</maven-surefire-plugin.version>
        <maven-javadoc-plugin.version>3.2.0</maven-javadoc-plugin.version>
        <maven-source-plugin.version>3.2.0</maven-source-plugin.version>
        <maven-site-plugin.version>3.9.1</maven-site-plugin.version>
        <maven-gpg-plugin.version>1.6</maven-gpg-plugin.version> <!-- new version 3.0.1 available-->
        <nexus-staging-maven-plugin.version>1.6.8</nexus-staging-maven-plugin.version>
    </properties>

    <dependencyManagement>
        <dependencies>
            <dependency>
                <groupId>com.google.cloud</groupId>
                <artifactId>libraries-bom</artifactId>
                <version>20.7.0</version>
                <type>pom</type>
                <scope>import</scope>
            </dependency>
        </dependencies>
    </dependencyManagement>

    <dependencies>
        <dependency>
            <groupId>com.google.auto.value</groupId>
            <artifactId>auto-value-annotations</artifactId>
            <version>${auto.version}</version>
        </dependency>
        <dependency>
            <groupId>com.nimbusds</groupId>
            <artifactId>oauth2-oidc-sdk</artifactId>
            <version>${nimbusds.version}</version>
        </dependency>
        <dependency>
            <groupId>com.google.cloud</groupId>
            <artifactId>google-cloud-storage</artifactId>
        </dependency>
        <dependency>
            <groupId>org.jgrapht</groupId>
            <artifactId>jgrapht-core</artifactId>
            <version>${jgrapht.version}</version>
        </dependency>
        <dependency>
            <groupId>com.squareup.okhttp3</groupId>
            <artifactId>okhttp</artifactId>
            <version>${okhttp3.version}</version>
        </dependency>
        <dependency>
            <groupId>com.fasterxml.jackson.core</groupId>
            <artifactId>jackson-databind</artifactId>
            <version>${jackson.version}</version>
          </dependency>
        <dependency>
            <groupId>com.google.protobuf</groupId>
            <artifactId>protobuf-java</artifactId>
            <version>${protobuf.version}</version>
        </dependency>
        <dependency>
            <groupId>com.google.protobuf</groupId>
            <artifactId>protobuf-java-util</artifactId>
            <version>${protobuf.version}</version>

            <exclusions>
                <exclusion>
                    <groupId>com.google.errorprone</groupId>
                    <artifactId>error_prone_annotations</artifactId>
                </exclusion>
            </exclusions>
        </dependency>
        <dependency>
            <groupId>com.google.guava</groupId>
            <artifactId>guava</artifactId>
            <version>${guava.version}</version>
        </dependency>
        <dependency>
            <groupId>org.apache.commons</groupId>
            <artifactId>commons-lang3</artifactId>
            <version>${commons.lang.version}</version>
        </dependency>
        <dependency>
            <groupId>org.slf4j</groupId>
            <artifactId>slf4j-api</artifactId>
            <version>${slf4j.version}</version>
        </dependency>
       <dependency>
           <groupId>ch.qos.logback</groupId>
           <artifactId>logback-classic</artifactId>
           <version>${logback.classic.version}</version>
           <scope>test</scope>
       </dependency>
        <dependency>
            <groupId>org.junit.jupiter</groupId>
            <artifactId>junit-jupiter-engine</artifactId>
            <version>${junit.version}</version>
            <scope>test</scope>
        </dependency>
   </dependencies>

   <build>
       <extensions>
                   <!-- provides os.detected.classifier (i.e. linux-x86_64, osx-x86_64) property -->
            <extension>
                <groupId>kr.motd.maven</groupId>
                <artifactId>os-maven-plugin</artifactId>
                <version>${os-maven-plugin.version}</version>
            </extension>
        </extensions>

        <plugins>
            <!-- copy protoc binary into build directory -->
            <plugin>
                <groupId>org.apache.maven.plugins</groupId>
                <artifactId>maven-dependency-plugin</artifactId>
                <version>${maven-dependency-plugin.version}</version>
                <executions>
                    <execution>
                        <id>copy-protoc</id>
                        <phase>generate-sources</phase>
                        <goals>
                            <goal>copy</goal>
                        </goals>
                        <configuration>
                            <artifactItems>
                                <artifactItem>
                                    <groupId>com.google.protobuf</groupId>
                                    <artifactId>protoc</artifactId>
                                    <version>${protobuf.version}</version>
                                    <classifier>${os.detected.classifier}</classifier>
                                    <type>exe</type>
                                    <overWrite>true</overWrite>
                                    <outputDirectory>${project.build.directory}</outputDirectory>
                                </artifactItem>
                            </artifactItems>
                        </configuration>
                    </execution>
                </executions>
            </plugin>

            <!-- compile proto buffer files using copied protoc binary -->
            <plugin>
                <groupId>org.apache.maven.plugins</groupId>
                <artifactId>maven-antrun-plugin</artifactId>
                <version>${maven-antrun-plugin.version}</version>
                <executions>
                    <execution>
                        <id>exec-protoc</id>
                        <phase>generate-sources</phase>
                        <configuration>
                            <target>
                                <property name="protoc.filename"
                                          value="protoc-${protobuf.version}-${os.detected.classifier}.exe"/>
                                <property name="protoc.filepath"
                                          value="${project.build.directory}/${protoc.filename}"/>
                                <chmod file="${protoc.filepath}" perm="ugo+rx"/>
                                <mkdir dir="${protobuf.output.directory}"/>
                                <path id="protobuf.input.filepaths.path">
                                    <fileset dir="${protobuf.input.directory}">
                                        <include name="**/*.proto"/>
                                    </fileset>
                                </path>
                                <pathconvert pathsep=" " property="protobuf.input.filepaths"
                                             refid="protobuf.input.filepaths.path"/>
                                <exec executable="${protoc.filepath}" failonerror="true">
                                    <arg value="-I"/>
                                    <arg value="${protobuf.input.directory}"/>
                                    <arg value="--java_out"/>
                                    <arg value="${protobuf.output.directory}"/>
                                    <arg line="${protobuf.input.filepaths}"/>
                                </exec>
                            </target>
                        </configuration>
                        <goals>
                            <goal>run</goal>
                        </goals>
                    </execution>
                </executions>
            </plugin>
            <plugin>
                <groupId>org.codehaus.mojo</groupId>
                <artifactId>build-helper-maven-plugin</artifactId>
                <version>${build-helper-maven-plugin.version}</version>
                <executions>
                    <execution>
                        <id>compile</id>
                        <phase>generate-sources</phase>
                        <goals>
                            <goal>add-source</goal>
                        </goals>
                        <configuration>
                            <sources>
                                <source>${basedir}/target/generated-sources</source>
                            </sources>
                        </configuration>
                    </execution>
                </executions>
            </plugin>
            <plugin>
                <artifactId>maven-compiler-plugin</artifactId>
                <version>${maven-compiler-plugin.version}</version>
                <configuration>
                    <source>${java.version}</source>
                    <target>${java.version}</target>
                    <useIncrementalCompilation>false</useIncrementalCompilation>
                    <compilerArgs>
                        <arg>-Xlint:all</arg>
                        <arg>${compiler.error.flag}</arg>
                        <!-- Override options warnings to support cross-compilation -->
                        <arg>-Xlint:-options</arg>
                        <!-- Temporary lint overrides, to be removed over time. -->
                        <arg>-Xlint:-cast</arg>
                        <arg>-Xlint:-deprecation</arg>
                        <arg>-Xlint:-processing</arg>
                        <arg>-Xlint:-rawtypes</arg>
                        <arg>-Xlint:-serial</arg>
                        <arg>-Xlint:-try</arg>
                        <arg>-Xlint:-unchecked</arg>
                        <arg>-Xlint:-varargs</arg>
                        <!-- Uncomment the following args to display more warnings. -->
                        <!-- -Xmaxwarns -->
                        <!-- 10000 -->
                    </compilerArgs>
                    <showWarnings>true</showWarnings>
                    <!-- Another temp override, to be set to true in due course. -->
                    <showDeprecation>false</showDeprecation>
                    <annotationProcessorPaths>
                        <path>
                            <groupId>com.google.auto.value</groupId>
                            <artifactId>auto-value</artifactId>
                            <version>${auto.version}</version>
                        </path>
                    </annotationProcessorPaths>
                </configuration>
                <executions>
                    <execution>
                        <id>default-compile</id>
                        <goals>
                            <goal>compile</goal>
                        </goals>
                        <phase>compile</phase>
                        <configuration>
                            <compilerArgs>
                                <arg>${compiler.default.pkginfo.flag}</arg>
                            </compilerArgs>
                            <excludes>
                                <exclude>${compiler.default.exclude}</exclude>
                            </excludes>
                        </configuration>
                    </execution>
                </executions>
            </plugin>
            <plugin>
                <groupId>org.apache.maven.plugins</groupId>
                <artifactId>maven-shade-plugin</artifactId>
                <version>${maven-shade-plugin.version}</version>
                <executions>
                    <execution>
                        <phase>package</phase>
                        <goals>
                            <goal>shade</goal>
                        </goals>
                        <configuration>
                            <minimizeJar>false</minimizeJar>
                            <createDependencyReducedPom>false</createDependencyReducedPom>
                            <artifactSet>
                                <includes>
                                    <include>com.squareup.okhttp3:okhttp</include>
                                    <include>org.jetbrains.kotlin:kotlin-stdlib</include>
                                    <include>com.squareup.okio:okio</include>
                                </includes>
                            </artifactSet>
                        <relocations>
                            <relocation>
                                <pattern>okhttp3</pattern>
                                <shadedPattern>shaded.okhttp3</shadedPattern>
                            </relocation>
                            <relocation>
                                <pattern>okio</pattern>
                                <shadedPattern>shaded.okio</shadedPattern>
                            </relocation>
                        </relocations>
                    </configuration>
                </execution>
            </executions>
        </plugin>
        <plugin>
            <groupId>org.apache.maven.plugins</groupId>
            <artifactId>maven-surefire-plugin</artifactId>
            <version>${maven-surefire-plugin.version}</version>
            <configuration>
                <skipTests>true</skipTests>
                <!--<excludedGroups>RemoteCDP, RemoteCDF</excludedGroups>-->
                </configuration>
            </plugin>
            <plugin>
                <groupId>org.codehaus.mojo</groupId>
                <artifactId>exec-maven-plugin</artifactId>
                <version>${maven-exec-plugin.version}</version>
                <configuration>
                    <cleanupDaemonThreads>false</cleanupDaemonThreads>
                    <systemProperties>
                        <systemProperty>
                            <key>java.util.logging.config.file</key>
                            <value>logging.properties</value>
                        </systemProperty>
                    </systemProperties>
                </configuration>
            </plugin>
            <plugin>
                <groupId>org.apache.maven.plugins</groupId>
                <artifactId>maven-site-plugin</artifactId>
                <version>${maven-site-plugin.version}</version>
            </plugin>
            <plugin>
                <groupId>org.apache.maven.plugins</groupId>
                <artifactId>maven-enforcer-plugin</artifactId>
                <version>1.4.1</version>
                <configuration>
                    <rules><dependencyConvergence/></rules>
                </configuration>
            </plugin>
        </plugins>
    </build>

    <reporting>
        <plugins>
            <plugin>
                <groupId>org.apache.maven.plugins</groupId>
                <artifactId>maven-javadoc-plugin</artifactId>
                <version>${maven-javadoc-plugin.version}</version>
                <configuration>
                    <goal>javadoc</goal>
                </configuration>
            </plugin>
        </plugins>
    </reporting>

    <profiles>
        <profile>
            <id>release</id>
            <distributionManagement>
                <snapshotRepository>
                    <id>ossrh</id>
                    <url>https://oss.sonatype.org/content/repositories/snapshots</url>
                </snapshotRepository>
                <repository>
                    <id>ossrh</id>
                    <url>https://oss.sonatype.org/service/local/staging/deploy/maven2/</url>
                </repository>
            </distributionManagement>
            <build>
                <plugins>
                    <plugin>
                        <groupId>org.apache.maven.plugins</groupId>
                        <artifactId>maven-source-plugin</artifactId>
                        <version>${maven-source-plugin.version}</version>
                        <executions>
                            <execution>
                                <id>attach-sources</id>
                                <goals>
                                    <goal>jar-no-fork</goal>
                                </goals>
                            </execution>
                        </executions>
                    </plugin>
                    <plugin>
                        <groupId>org.apache.maven.plugins</groupId>
                        <artifactId>maven-javadoc-plugin</artifactId>
                        <version>${maven-javadoc-plugin.version}</version>
                        <configuration>
                            <doclint>none</doclint>
                        </configuration>
                        <executions>
                            <execution>
                                <id>attach-javadoc</id>
                                <goals>
                                    <goal>jar</goal>
                                </goals>
                            </execution>
                        </executions>
                    </plugin>
                    <plugin>
                        <groupId>org.apache.maven.plugins</groupId>
                        <artifactId>maven-gpg-plugin</artifactId>
                        <version>${maven-gpg-plugin.version}</version>
                        <configuration>
                            <!-- Prevent gpg from using pinentry programs -->
                            <gpgArguments>
                                <arg>--pinentry-mode</arg>
                                <arg>loopback</arg>
                            </gpgArguments>
                        </configuration>
                        <executions>
                            <execution>
                                <id>sign-artifacts</id>
                                <phase>verify</phase>
                                <goals>
                                    <goal>sign</goal>
                                </goals>
                            </execution>
                        </executions>
                    </plugin>
                    <plugin>
                        <groupId>org.sonatype.plugins</groupId>
                        <artifactId>nexus-staging-maven-plugin</artifactId>
                        <version>${nexus-staging-maven-plugin.version}</version>
                        <extensions>true</extensions>
                        <configuration>
                            <serverId>ossrh</serverId>
                            <nexusUrl>https://oss.sonatype.org/</nexusUrl>
                            <autoReleaseAfterClose>true</autoReleaseAfterClose>
                            <stagingProgressTimeoutMinutes>15</stagingProgressTimeoutMinutes>
                        </configuration>
                    </plugin>
                </plugins>
            </build>
        </profile>
    </profiles>

</project><|MERGE_RESOLUTION|>--- conflicted
+++ resolved
@@ -6,12 +6,7 @@
 
     <groupId>com.cognite</groupId>
     <artifactId>cdf-sdk-java</artifactId>
-<<<<<<< HEAD
-    <version>1.8.0-SNAPSHOT</version>
-=======
     <version>1.9.0-SNAPSHOT</version>
-
->>>>>>> 58029096
     <licenses>
         <license>
             <name>Apache 2</name>
