package com.cognite.client;

import com.cognite.client.dto.Item;
import com.cognite.client.dto.ThreeDModel;
import com.cognite.client.dto.ThreeDModelRevision;
import com.cognite.client.dto.ThreeDNode;
import org.junit.jupiter.api.Tag;
import org.junit.jupiter.api.Test;
import org.junit.jupiter.api.TestInstance;
import org.slf4j.Logger;
import org.slf4j.LoggerFactory;

import java.time.Duration;
import java.time.Instant;
import java.util.*;

import static org.junit.jupiter.api.Assertions.*;

@TestInstance(TestInstance.Lifecycle.PER_CLASS)
public class ThreeDNodesIntegrationTest extends ThreeDBaseIntegrationTest {

    public static final long PUBLIC_DATA_MODEL_ID = 3356984403684032l;
    public static final long PUBLIC_DATA_REVISION_ID = 6664823881595566l;
    private final Logger LOG = LoggerFactory.getLogger(this.getClass());

    @Override
    Logger getLogger() {
        return LOG;
    }

    @Test
    @Tag("remoteCDP")
    void listThreeDNodes() throws Exception {
        try {

            Thread.sleep(5000); // wait for eventual consistency
            Instant startInstant = Instant.now();
            String loggingPrefix = "listThreeDNodes - ";
            LOG.info(loggingPrefix + "Start list 3D Nodes");

            for (Map.Entry<ThreeDModel, List<ThreeDModelRevision>> entry : super.map3D.entrySet()) {
                ThreeDModel model = entry.getKey();
                for (ThreeDModelRevision revision : entry.getValue()) {
                    List<ThreeDNode> listResults = new ArrayList<>();
                    client.threeD()
                            .models()
                            .revisions()
                            .nodes()
                            .list(model.getId(), revision.getId())
                            .forEachRemaining(val -> listResults.addAll(val));
                    validateList(listResults);
                    validateFields(listResults);
                }
            }

            LOG.info(loggingPrefix + "Finished list 3D Nodes. Duration: {}",
                    Duration.between(startInstant, Instant.now()));

        } catch (Exception e) {
            LOG.error(e.toString());
            throw new RuntimeException(e);
        }

    }

    @Test
    @Tag("remoteCDP")
    void listThreeDNodesAncestorNodes() throws Exception {
        try {
            Thread.sleep(5000); // wait for eventual consistency
            Instant startInstant = Instant.now();
            String loggingPrefix = "listThreeDNodesAncestorNodes - ";
            LOG.info(loggingPrefix + "Start list 3D Ancestor Nodes");

            Random r = new Random();
            for (Map.Entry<ThreeDModel, List<ThreeDModelRevision>> entry : super.map3D.entrySet()) {
                ThreeDModel model = entry.getKey();
                for (ThreeDModelRevision revision : entry.getValue()) {
                    List<ThreeDNode> listResults = new ArrayList<>();
                    client.threeD()
                            .models()
                            .revisions()
                            .nodes()
                            .list(model.getId(), revision.getId())
                            .forEachRemaining(val -> listResults.addAll(val));
                    validateList(listResults);
                    validateFields(listResults);

                    Integer position = r.nextInt(listResults.size());
                    ThreeDNode nodeDrawn = listResults.get(position);
                    List<ThreeDNode> listResultsAncestorNodes = new ArrayList<>();
                    client.threeD()
                            .models()
                            .revisions()
                            .nodes()
                            .list(model.getId(), revision.getId(), nodeDrawn.getId())
                            .forEachRemaining(val -> listResultsAncestorNodes.addAll(val));
                    validateList(listResultsAncestorNodes);
                    validateFields(listResultsAncestorNodes);
                }
<<<<<<< HEAD
            }
            LOG.info(loggingPrefix + "Finished list 3D Ancestor Nodes. Duration: {}",
                    Duration.between(startInstant, Instant.now()));
        } catch (Exception e) {
            LOG.error(e.toString());
            throw new RuntimeException(e);
        }

    }

    @Test
    @Tag("remoteCDP")
    void listThreeDNodesAncestorNodesWithFilter() throws Exception {
        try {
            Thread.sleep(5000); // wait for eventual consistency
            Instant startInstant = Instant.now();
            String loggingPrefix = "listThreeDNodesAncestorNodes - ";
            LOG.info(loggingPrefix + "Start list 3D Ancestor Nodes");

            Request request = Request.create().withRootParameter("limit", 300);

            Random r = new Random();
            for (Map.Entry<ThreeDModel, List<ThreeDModelRevision>> entry : super.map3D.entrySet()) {
                ThreeDModel model = entry.getKey();
                for (ThreeDModelRevision revision : entry.getValue()) {
                    List<ThreeDNode> listResults = new ArrayList<>();
                    while(listResults.size() == 0) {
                        client.threeD()
                                .models()
                                .revisions()
                                .nodes()
                                .list(model.getId(), revision.getId())
                                .forEachRemaining(val -> listResults.addAll(val));
                    }
                    validateList(listResults);
                    validateFields(listResults);

                    Integer position = r.nextInt(listResults.size());
                    ThreeDNode nodeDrawn = listResults.get(position);
                    List<ThreeDNode> listResultsAncestorNodes = new ArrayList<>();
                    client.threeD()
                            .models()
                            .revisions()
                            .nodes()
                            .list(model.getId(), revision.getId(), nodeDrawn.getId(), request)
                            .forEachRemaining(val -> listResultsAncestorNodes.addAll(val));
                    validateList(listResultsAncestorNodes);
                    validateFields(listResultsAncestorNodes);
                }
=======
>>>>>>> 34c2db49
            }
            LOG.info(loggingPrefix + "Finished list 3D Ancestor Nodes. Duration: {}",
                    Duration.between(startInstant, Instant.now()));
        } catch (Exception e) {
            LOG.error(e.toString());
            throw new RuntimeException(e);
        }

    }

    @Test
    @Tag("remoteCDP")
    void getThreeDNodesByIds() throws Exception {
        try {
            Thread.sleep(10000); // wait for eventual consistency
            Instant startInstant = Instant.now();
            String loggingPrefix = "getThreeDNodesByIds - ";
            LOG.info(loggingPrefix + "Start getting 3D Nodes by ids");

            Random r = new Random();
            for (Map.Entry<ThreeDModel, List<ThreeDModelRevision>> entry : super.map3D.entrySet()) {
                ThreeDModel model = entry.getKey();
                for (ThreeDModelRevision revision : entry.getValue()) {
                    List<ThreeDNode> listResults = new ArrayList<>();
                    client.threeD()
                            .models()
                            .revisions()
                            .nodes()
                            .list(model.getId(), revision.getId())
                            .forEachRemaining(val -> listResults.addAll(val));
                    validateList(listResults);
                    validateFields(listResults);

                    List<Item> tdList = new ArrayList<>();
                    listResults.stream()
                            .map(td -> Item.newBuilder()
                                    .setId(td.getId())
                                    .build())
                            .forEach(item -> tdList.add(item));

                    List<ThreeDNode> nodesByIds =
                            client.threeD()
                                    .models()
                                    .revisions()
                                    .nodes()
                                    .retrieve(model.getId(), revision.getId(), tdList);

<<<<<<< HEAD
                        assertEquals(listResults.size(), nodesByIds.size());
                        validateList(nodesByIds);
                        validateFields(nodesByIds);
                    }
                }
                LOG.info(loggingPrefix + "Finished getting 3D Nodes by ids. Duration: {}",
=======
                    assertEquals(listResults.size(), nodesByIds.size());
                    validateList(nodesByIds);
                    validateFields(nodesByIds);
                }
            }
            LOG.info(loggingPrefix + "Finished getting 3D Nodes by ids. Duration: {}",
>>>>>>> 34c2db49
                    Duration.between(startInstant, Instant.now()));
        } catch (Exception e) {
            LOG.error(e.toString());
            throw new RuntimeException(e);
        }

    }

    @Test
    @Tag("remoteCDP")
    void filterThreeDNodes() throws Exception {
        try {
            Thread.sleep(5000); // wait for eventual consistency
            Instant startInstant = Instant.now();
            String loggingPrefix = "filterThreeDNodes - ";
            LOG.info(loggingPrefix + "Start filter 3D Nodes");

            Random r = new Random();
            for (Map.Entry<ThreeDModel, List<ThreeDModelRevision>> entry : super.map3D.entrySet()) {
                ThreeDModel model = entry.getKey();
                for (ThreeDModelRevision revision : entry.getValue()) {

                    Request request = Request.create()
                            .withFilterParameter("properties", createFilterPropertiesWithCategories());

                    List<ThreeDNode> listResults = new ArrayList<>();
                    client.threeD()
                            .models()
                            .revisions()
                            .nodes()
                            .filter(model.getId(), revision.getId(), request)
                            .forEachRemaining(val -> listResults.addAll(val));
                    assertNotNull(listResults);
                    validateFields(listResults);
                }
            }
            LOG.info(loggingPrefix + "Finished filter 3D Nodes. Duration: {}",
                    Duration.between(startInstant, Instant.now()));
        } catch (Exception e) {
            LOG.error(e.toString());
            throw new RuntimeException(e);
        }

    }



    //Tests with PUBLIC DATA API-KEY

    @Test
    @Tag("remoteCDP")
    public void testListPublicData() throws Exception {
        try {
            client = getCogniteClientAPIKey();
            Iterator<List<ThreeDNode>> it = client.threeD()
                    .models()
                    .revisions()
                    .nodes()
                    .list(PUBLIC_DATA_MODEL_ID, PUBLIC_DATA_REVISION_ID);
            List<ThreeDNode> listResults = it.next();
            assertNotNull(listResults);
        } catch (Exception e) {
            LOG.error(e.toString());
            throw new RuntimeException(e);
        }

    }

    @Test
    @Tag("remoteCDP")
    public void testFilterPublicData() throws Exception {
        try {
            client = getCogniteClientAPIKey();
            Request request = Request.create()
                    .withFilterParameter("properties", createFilterPropertiesWithCategories());

            Iterator<List<ThreeDNode>> itFilter = client.threeD()
                    .models()
                    .revisions()
                    .nodes()
                    .filter(PUBLIC_DATA_MODEL_ID, PUBLIC_DATA_REVISION_ID, request);
            List<ThreeDNode> listResults = itFilter.next();
            assertNotNull(listResults);
            assertTrue(listResults.size() > 0);
        } catch (Exception e) {
            LOG.error(e.toString());
            throw new RuntimeException(e);
        }

    }

    @Test
    @Tag("remoteCDP")
    public void testFilter1CategorieAnd2ItemsPublicData() throws Exception {
        try {
            client = getCogniteClientAPIKey();
            Request request = Request.create()
                    .withFilterParameter("properties", createFilterProperties1CategoriesAnd2Items());

            Iterator<List<ThreeDNode>> itFilter = client.threeD()
                    .models()
                    .revisions()
                    .nodes()
                    .filter(PUBLIC_DATA_MODEL_ID, PUBLIC_DATA_REVISION_ID, request);
            List<ThreeDNode> listResults = itFilter.next();
            assertNotNull(listResults);
            assertTrue(listResults.size() > 0);
        } catch (Exception e) {
            LOG.error(e.toString());
            throw new RuntimeException(e);
        }

    }

    @Test
    @Tag("remoteCDP")
    public void testFilterWith2ICategoriesPublicData() throws Exception {
        try {
            client = getCogniteClientAPIKey();
            Request request = Request.create()
                    .withRootParameter("limit", 1)
                    .withFilterParameter("properties", createFilterPropertiesWith2Categories());

            Iterator<List<ThreeDNode>> itFilter = client.threeD()
                    .models()
                    .revisions()
                    .nodes()
                    .filter(PUBLIC_DATA_MODEL_ID, PUBLIC_DATA_REVISION_ID, request);
            List<ThreeDNode> listResults = itFilter.next();
            assertNotNull(listResults);
            assertTrue(listResults.size() > 0);
        } catch (Exception e) {
            LOG.error(e.toString());
            throw new RuntimeException(e);
        }

    }

    @Test
    @Tag("remoteCDP")
    public void testFilterWith2ICategoriesAnd2ItemsPublicData() throws Exception {
        try {
            client = getCogniteClientAPIKey();
            Request request = Request.create()
                    .withRootParameter("limit", 1)
                    .withFilterParameter("properties", createFilterPropertiesWith2CategoriesANd2Items());

            Iterator<List<ThreeDNode>> itFilter = client.threeD()
                    .models()
                    .revisions()
                    .nodes()
                    .filter(PUBLIC_DATA_MODEL_ID, PUBLIC_DATA_REVISION_ID, request);
            List<ThreeDNode> listResults = itFilter.next();
            assertNotNull(listResults);
            assertTrue(listResults.size() > 0);
        } catch (Exception e) {
            LOG.error(e.toString());
            throw new RuntimeException(e);
        }
    }

    @Test
    @Tag("remoteCDP")
    public void testFilterEmptyPublicData() throws Exception {
        try {
            client = getCogniteClientAPIKey();

            Iterator<List<ThreeDNode>> itFilter = client.threeD()
                    .models()
                    .revisions()
                    .nodes()
                    .filter(PUBLIC_DATA_MODEL_ID, PUBLIC_DATA_REVISION_ID);
            List<ThreeDNode> listResults = itFilter.next();
            assertNotNull(listResults);
            assertTrue(listResults.size() > 0);
        } catch (Exception e) {
            LOG.error(e.toString());
            throw new RuntimeException(e);
        }
    }

    private ThreeDNode.PropertiesFilter createFilterPropertiesWith2Categories() {
        ThreeDNode.PropertiesFilter.Categories.CategoriesValues.Builder catValBuilder =
                ThreeDNode.PropertiesFilter.Categories.CategoriesValues.newBuilder();
        catValBuilder.addValuesString("Group");

        ThreeDNode.PropertiesFilter.Categories.Builder catBuilder = ThreeDNode.PropertiesFilter.Categories.newBuilder();
        catBuilder.setName("Item");
        catBuilder.putValues("Type", catValBuilder.build());

        ThreeDNode.PropertiesFilter.Categories.CategoriesValues.Builder cat2ValBuilder =
                ThreeDNode.PropertiesFilter.Categories.CategoriesValues.newBuilder();
        cat2ValBuilder.addValuesString("PNOD");

        ThreeDNode.PropertiesFilter.Categories.Builder cat2Builder = ThreeDNode.PropertiesFilter.Categories.newBuilder();
        cat2Builder.setName("PDMS");
        cat2Builder.putValues("Type", cat2ValBuilder.build());

        ThreeDNode.PropertiesFilter.Builder propsBuilder = ThreeDNode.PropertiesFilter.newBuilder();
        propsBuilder.addCategories(catBuilder.build());
        propsBuilder.addCategories(cat2Builder.build());
        return propsBuilder.build();
    }

    private ThreeDNode.PropertiesFilter createFilterPropertiesWith2CategoriesANd2Items() {
        ThreeDNode.PropertiesFilter.Categories.CategoriesValues.Builder catValBuilder =
                ThreeDNode.PropertiesFilter.Categories.CategoriesValues.newBuilder();
        catValBuilder.addValuesString("Group");

        ThreeDNode.PropertiesFilter.Categories.CategoriesValues.Builder catValTwoBuilder =
                ThreeDNode.PropertiesFilter.Categories.CategoriesValues.newBuilder();
        catValTwoBuilder.addValuesString("false");

        ThreeDNode.PropertiesFilter.Categories.Builder catBuilder = ThreeDNode.PropertiesFilter.Categories.newBuilder();
        catBuilder.setName("Item");
        catBuilder.putValues("Type", catValBuilder.build());
        catBuilder.putValues("Required", catValTwoBuilder.build());


        ThreeDNode.PropertiesFilter.Categories.CategoriesValues.Builder cat2ValBuilder =
                ThreeDNode.PropertiesFilter.Categories.CategoriesValues.newBuilder();
        cat2ValBuilder.addValuesString("PNOD");

        ThreeDNode.PropertiesFilter.Categories.Builder cat2Builder = ThreeDNode.PropertiesFilter.Categories.newBuilder();
        cat2Builder.setName("PDMS");
        cat2Builder.putValues("Type", cat2ValBuilder.build());

        ThreeDNode.PropertiesFilter.Builder propsBuilder = ThreeDNode.PropertiesFilter.newBuilder();
        propsBuilder.addCategories(catBuilder.build());
        propsBuilder.addCategories(cat2Builder.build());
        return propsBuilder.build();
    }

    private ThreeDNode.PropertiesFilter createFilterProperties1CategoriesAnd2Items() {
        ThreeDNode.PropertiesFilter.Categories.CategoriesValues.Builder catValOneBuilder =
                ThreeDNode.PropertiesFilter.Categories.CategoriesValues.newBuilder();
        catValOneBuilder.addValuesString("Box");

        ThreeDNode.PropertiesFilter.Categories.CategoriesValues.Builder catValTwoBuilder =
                ThreeDNode.PropertiesFilter.Categories.CategoriesValues.newBuilder();
        catValTwoBuilder.addValuesString("false");

        ThreeDNode.PropertiesFilter.Categories.Builder catBuilder = ThreeDNode.PropertiesFilter.Categories.newBuilder();
        catBuilder.setName("Item");
        catBuilder.putValues("Type", catValOneBuilder.build());
        catBuilder.putValues("Required", catValTwoBuilder.build());

        ThreeDNode.PropertiesFilter.Builder propsBuilder = ThreeDNode.PropertiesFilter.newBuilder();
        propsBuilder.addCategories(catBuilder.build());
        return propsBuilder.build();
    }

    private ThreeDNode.PropertiesFilter createFilterPropertiesWithCategories() {
        ThreeDNode.PropertiesFilter.Categories.CategoriesValues.Builder catValBuilder =
                ThreeDNode.PropertiesFilter.Categories.CategoriesValues.newBuilder();
        catValBuilder.addValuesString("Box");

        ThreeDNode.PropertiesFilter.Categories.Builder catBuilder = ThreeDNode.PropertiesFilter.Categories.newBuilder();
        catBuilder.setName("Item");
        catBuilder.putValues("Type", catValBuilder.build());

        ThreeDNode.PropertiesFilter.Builder propsBuilder = ThreeDNode.PropertiesFilter.newBuilder();
        propsBuilder.addCategories(catBuilder.build());
        return propsBuilder.build();
    }

    private void validateList(List<ThreeDNode> listResults) {
        assertNotNull(listResults);
        assertTrue(listResults.size() > 0);
    }

    private void validateFields(List<ThreeDNode> listResults) {
        listResults.forEach(node -> {
            assertNotNull(node);
            assertNotNull(node.getId());
            assertNotNull(node.getDepth());
            assertNotNull(node.getName());
            assertFalse(node.getName().equals(""));
            assertNotNull(node.getParentId());
            assertNotNull(node.getSubtreeSize());
            assertNotNull(node.getTreeIndex());
            assertNotNull(node.getBoundingBox());
            assertNotNull(node.getBoundingBox().getMaxList());
            assertNotNull(node.getBoundingBox().getMinList());
        });
    }
}<|MERGE_RESOLUTION|>--- conflicted
+++ resolved
@@ -98,7 +98,6 @@
                     validateList(listResultsAncestorNodes);
                     validateFields(listResultsAncestorNodes);
                 }
-<<<<<<< HEAD
             }
             LOG.info(loggingPrefix + "Finished list 3D Ancestor Nodes. Duration: {}",
                     Duration.between(startInstant, Instant.now()));
@@ -148,8 +147,6 @@
                     validateList(listResultsAncestorNodes);
                     validateFields(listResultsAncestorNodes);
                 }
-=======
->>>>>>> 34c2db49
             }
             LOG.info(loggingPrefix + "Finished list 3D Ancestor Nodes. Duration: {}",
                     Duration.between(startInstant, Instant.now()));
@@ -197,27 +194,17 @@
                                     .nodes()
                                     .retrieve(model.getId(), revision.getId(), tdList);
 
-<<<<<<< HEAD
                         assertEquals(listResults.size(), nodesByIds.size());
                         validateList(nodesByIds);
                         validateFields(nodesByIds);
                     }
                 }
                 LOG.info(loggingPrefix + "Finished getting 3D Nodes by ids. Duration: {}",
-=======
-                    assertEquals(listResults.size(), nodesByIds.size());
-                    validateList(nodesByIds);
-                    validateFields(nodesByIds);
-                }
-            }
-            LOG.info(loggingPrefix + "Finished getting 3D Nodes by ids. Duration: {}",
->>>>>>> 34c2db49
                     Duration.between(startInstant, Instant.now()));
         } catch (Exception e) {
             LOG.error(e.toString());
             throw new RuntimeException(e);
         }
-
     }
 
     @Test
