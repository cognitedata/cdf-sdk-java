--- conflicted
+++ resolved
@@ -458,12 +458,21 @@
             case TRANSFORMATIONS_SCHEDULES:
                 results = connector.readTransformationSchedules(requestParameters);
                 break;
-<<<<<<< HEAD
             case TRANSFORMATIONS_NOTIFICATIONS:
                 results = connector.readTransformationNotifications(requestParameters);
                 break;
-=======
->>>>>>> b08188ac
+            case TRANSFORMATIONS:
+                results = connector.readTransformations(requestParameters);
+                break;
+            case TRANSFORMATIONS_JOBS:
+                results = connector.readTransformationJobs(requestParameters);
+                break;
+            case TRANSFORMATIONS_JOB_METRICS:
+                results = connector.readTransformationJobMetrics(requestParameters);
+                break;
+            case TRANSFORMATIONS_SCHEDULES:
+                results = connector.readTransformationSchedules(requestParameters);
+                break;
             default:
                 throw new Exception("Not a supported resource type: " + resourceType);
         }
