/*
 * Copyright (c) 2021 Cognite AS
 *
 * Licensed under the Apache License, Version 2.0 (the "License");
 * you may not use this file except in compliance with the License.
 * You may obtain a copy of the License at
 *
 * http://www.apache.org/licenses/LICENSE-2.0
 *
 * Unless required by applicable law or agreed to in writing, software
 * distributed under the License is distributed on an "AS IS" BASIS,
 * WITHOUT WARRANTIES OR CONDITIONS OF ANY KIND, either express or implied.
 * See the License for the specific language governing permissions and
 * limitations under the License.
 */

package com.cognite.client;

import com.google.auto.value.AutoValue;

import java.net.URI;
import java.net.URL;

/**
 * This class represents api services in "playground". That is, api services
 * that are in an early development phase. The signature and behavior
 * of these services may change without notification.
 *
 */
@AutoValue
public abstract class Experimental extends ApiBase {

    private static Builder builder() {
        return new AutoValue_Experimental.Builder();
    }

    /**
     * Constructs a new {@link Experimental} object using the provided client configuration.
     *
     * This method is intended for internal use--SDK clients should always use {@link CogniteClient}
     * as the entry point to this class.
     *
     * @param client The {@link CogniteClient} to use for configuration settings.
     * @return the assets api object.
     */
    public static Experimental of(CogniteClient client) {
        return Experimental.builder()
                .setClient(client)
                .build();
    }

<<<<<<< HEAD
    /**
     * Returns {@link DataModeling} representing the Cognite data modeling api endpoints.
     *
     * @return The data modeling api endpoint.
     */
    public DataModeling dataModeling()  {
        return DataModeling.of(getClient());
=======
    public CdfHttpRequest cdfHttpRequest(URI requestUri) {
        return CdfHttpRequest.of(getClient(), requestUri);
>>>>>>> 006576b6
    }

    @AutoValue.Builder
    abstract static class Builder extends ApiBase.Builder<Builder> {
        abstract Experimental build();
    }
}<|MERGE_RESOLUTION|>--- conflicted
+++ resolved
@@ -49,7 +49,10 @@
                 .build();
     }
 
-<<<<<<< HEAD
+    public CdfHttpRequest cdfHttpRequest(URI requestUri) {
+        return CdfHttpRequest.of(getClient(), requestUri);
+    }
+
     /**
      * Returns {@link DataModeling} representing the Cognite data modeling api endpoints.
      *
@@ -57,10 +60,6 @@
      */
     public DataModeling dataModeling()  {
         return DataModeling.of(getClient());
-=======
-    public CdfHttpRequest cdfHttpRequest(URI requestUri) {
-        return CdfHttpRequest.of(getClient(), requestUri);
->>>>>>> 006576b6
     }
 
     @AutoValue.Builder
