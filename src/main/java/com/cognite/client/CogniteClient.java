package com.cognite.client;

import com.cognite.client.config.AuthConfig;
import com.cognite.client.dto.LoginStatus;
import com.cognite.client.config.ClientConfig;
import com.cognite.client.servicesV1.ConnectorServiceV1;
import com.google.auto.value.AutoValue;
import com.google.common.base.Preconditions;
import com.google.common.collect.Lists;
import com.nimbusds.oauth2.sdk.auth.ClientAuthentication;
import com.nimbusds.oauth2.sdk.auth.ClientSecretBasic;
import com.nimbusds.oauth2.sdk.auth.Secret;
import com.nimbusds.oauth2.sdk.id.ClientID;
import com.nimbusds.oauth2.sdk.token.AccessToken;
import okhttp3.ConnectionSpec;
import okhttp3.Interceptor;
import okhttp3.OkHttpClient;
import okhttp3.Response;
import org.slf4j.Logger;
import org.slf4j.LoggerFactory;
import com.nimbusds.oauth2.sdk.*;

import javax.annotation.Nullable;
import java.io.IOException;
import java.io.Serializable;
import java.net.URI;
import java.net.URL;
import java.time.Duration;
import java.time.Instant;
<<<<<<< HEAD
=======
import java.util.ArrayList;
import java.util.Arrays;
>>>>>>> e44cc784
import java.util.List;
import java.util.concurrent.*;
import java.util.function.Supplier;

/**
 * This class represents the main entry point for interacting with this SDK (and Cognite Data Fusion).
 *
 * All services are exposed via this object.
 *
 * @see <a href="https://docs.cognite.com/api/v1/">Cognite API v1 specification</a>
 */
@AutoValue
public abstract class CogniteClient implements Serializable {
    private final static String DEFAULT_BASE_URL = "https://api.cognitedata.com";
    private final static String API_ENV_VAR = "COGNITE_API_KEY";

    /*
    private static ForkJoinPool executorService = new ForkJoinPool(Math.min(
            Runtime.getRuntime().availableProcessors() * DEFAULT_CPU_MULTIPLIER,
            DEFAULT_MAX_WORKER_THREADS));

     */

    private static int NO_WORKERS = 8;
    private static ThreadPoolExecutor executorService = new ThreadPoolExecutor(NO_WORKERS, NO_WORKERS,
            1000, TimeUnit.MILLISECONDS, new LinkedBlockingQueue<>());

    // Default http client settings
    private final static List<ConnectionSpec> DEFAULT_CONNECTION_SPECS =
            List.of(ConnectionSpec.MODERN_TLS, ConnectionSpec.COMPATIBLE_TLS);

    protected final static Logger LOG = LoggerFactory.getLogger(CogniteClient.class);

    static {
        executorService.allowCoreThreadTimeOut(true);
        LOG.info("CogniteClient - setting up default worker pool with {} workers.",
                NO_WORKERS);
    }

    @Nullable
    private String cdfProjectCache = null; // Cache attribute for the CDF project

    private static Builder builder() {
        return new AutoValue_CogniteClient.Builder()
                .setClientConfig(ClientConfig.create())
                .setBaseUrl(DEFAULT_BASE_URL);
    }

    /*
    Gather the common config of the http client here. We cannot use a single config entry since we need
    to add specific interceptor depending on the auth method used.
     */
    private static OkHttpClient.Builder getHttpClientBuilder() {
<<<<<<< HEAD
        return getHttpClientBuilder(false);
    }

    private static OkHttpClient.Builder getHttpClientBuilder(boolean enableHttp) {
        List<ConnectionSpec> connectionSpecs = Lists.newArrayList(ConnectionSpec.MODERN_TLS, ConnectionSpec.COMPATIBLE_TLS);
        if (enableHttp) {
            connectionSpecs.add(ConnectionSpec.CLEARTEXT);
        }
=======
>>>>>>> e44cc784
        return new OkHttpClient.Builder()
                .connectionSpecs(DEFAULT_CONNECTION_SPECS)
                .connectTimeout(15, TimeUnit.SECONDS)
                .readTimeout(15, TimeUnit.SECONDS)
                .writeTimeout(15, TimeUnit.SECONDS);
    }

    /**
     * Returns a {@link CogniteClient} using an API key from the system's environment
     * variables (COGNITE_API_KEY) and using default settings.
     * @return the client object.
     * @throws Exception if the api key cannot be read from the system environment.
     */
    @Deprecated
    public static CogniteClient create() throws Exception {
        String apiKey = System.getenv(API_ENV_VAR);
        if (null == apiKey) {
            String errorMessage = "The environment variable " + API_ENV_VAR + " is not set. Either provide "
                    + "an api key directly to the client or set it via " + API_ENV_VAR;
            throw new Exception(errorMessage);
        }

        return CogniteClient.ofKey(apiKey);
    }

    /**
     * Returns a {@link CogniteClient} using the provided API key for authentication.
     *
     * @param apiKey The Cognite Data Fusion API key to use for authentication.
     * @return the client object with default configuration.
     */
    public static CogniteClient ofKey(String apiKey) {
        Preconditions.checkArgument(null != apiKey && !apiKey.isEmpty(),
                "The api key cannot be empty.");
        String host = "";
        try {
            host = new URL(DEFAULT_BASE_URL).getHost();
        } catch (Exception e) {
            throw new RuntimeException(e);
        }

        return CogniteClient.builder()
                .setApiKey(apiKey)
                .setAuthType(AuthType.API_KEY)
                .setHttpClient(CogniteClient.getHttpClientBuilder()
                        .addInterceptor(new ApiKeyInterceptor(host, apiKey))
                        .build())
                .build();
    }

    /**
     * Returns a {@link CogniteClient} using the provided supplier (function) to provide
     * a bearer token for authorization.
     *
     * If your application handles the authentication flow itself, you can pass a
     * {@link Supplier} to this constructor. The supplier will be called for each api request
     * and the provided token will be added as a bearer token to the request header.
     *
     * @param tokenSupplier A Supplier (functional interface) producing a valid access token when called.
     * @return the client object with default configuration.
     */
    public static CogniteClient ofToken(Supplier<String> tokenSupplier) {
        Preconditions.checkNotNull(tokenSupplier,
                "The token supplier cannot be empty.");
        String host = "";
        try {
            host = new URL(DEFAULT_BASE_URL).getHost();
        } catch (Exception e) {
            throw new RuntimeException(e);
        }

        return CogniteClient.builder()
                .setTokenSupplier(tokenSupplier)
                .setAuthType(AuthType.TOKEN_SUPPLIER)
                .setHttpClient(CogniteClient.getHttpClientBuilder()
                        .addInterceptor(new TokenInterceptor(host, tokenSupplier))
                        .build())
                .build();
    }

    /**
     * Returns a {@link CogniteClient} using client credentials for authentication.
     *
     * Client credentials is the preferred authentication pattern for services /
     * machine to machine communication for Openid Connect (and Oauth) compatible identity providers.
     *
     * @param clientId The client id to use for authentication.
     * @param clientSecret The client secret to use for authentication.
     * @param tokenUrl The URL to call for obtaining the access token.
     * @return the client object with default configuration.
     */
    public static CogniteClient ofClientCredentials(String clientId,
                                                    String clientSecret,
                                                    URL tokenUrl) {
        Preconditions.checkArgument(null != clientId && !clientId.isEmpty(),
                "The clientId cannot be empty.");
        Preconditions.checkArgument(null != clientSecret && !clientSecret.isEmpty(),
                "The secret cannot be empty.");

        String host = "";
        try {
            host = new URL(DEFAULT_BASE_URL).getHost();
        } catch (Exception e) {
            throw new RuntimeException(e);
        }

        return CogniteClient.builder()
                .setClientId(clientId)
                .setClientSecret(clientSecret)
                .setTokenUrl(tokenUrl)
                .setAuthType(AuthType.CLIENT_CREDENTIALS)
                .setHttpClient(CogniteClient.getHttpClientBuilder()
                        .addInterceptor(new ClientCredentialsInterceptor(host, clientId,
                                clientSecret, tokenUrl, DEFAULT_BASE_URL + "/.default"))
                        .build())
                .build();
    }

    protected abstract Builder toBuilder();
    @Nullable
    protected abstract String getProject();
    @Nullable
    protected abstract String getClientId();
    @Nullable
    protected abstract String getClientSecret();
    @Nullable
    protected abstract URL getTokenUrl();
    @Nullable
    protected abstract String getApiKey();
    @Nullable
    protected abstract Supplier<String> getTokenSupplier();

    protected abstract AuthType getAuthType();
    protected abstract String getBaseUrl();
    public abstract ClientConfig getClientConfig();
    public abstract OkHttpClient getHttpClient();


    public ExecutorService getExecutorService() {
        return executorService;
    }

    /**
     * Returns a {@link CogniteClient} using the specified Cognite Data Fusion project / tenant.
     *
     * @param project The project / tenant to use for interacting with Cognite Data Fusion.
     * @return the client object with the project / tenant key set.
     */
    public CogniteClient withProject(String project) {
        return toBuilder().setProject(project).build();
    }

    /**
     * Returns a {@link CogniteClient} enabling basic HTTP requests.
     * This should not be used in production environment, but is enabled for testing.
     *
     * @return the client object with the base URL set.
     */
    public CogniteClient withHttp() {
        List<Interceptor> interceptorList = toBuilder().build().getHttpClient().interceptors();
        OkHttpClient.Builder httpClientBuilder = CogniteClient.getHttpClientBuilder(true);
        for(Interceptor interceptor: interceptorList){
            httpClientBuilder.addInterceptor(interceptor);
        }
        return toBuilder()
                .setHttpClient(httpClientBuilder.build())
                .build();
    }


    /**
     * Returns a {@link CogniteClient} using the specified base URL for issuing API requests.
     *
     * The base URL must follow the format {@code https://<my-host>.cognitedata.com}. The default
     * base URL is {@code https://api.cognitedata.com}
     *
     * @param baseUrl The CDF api base URL
     * @return the client object with the base URL set.
     */
    public CogniteClient withBaseUrl(String baseUrl) {
        Preconditions.checkArgument(null != baseUrl && !baseUrl.isEmpty(),
                "The base URL cannot be empty.");
        String host = "";
        try {
            host = new URL(baseUrl).getHost();
        } catch (Exception e) {
            throw new RuntimeException(e);
        }

        if (getAuthType() == AuthType.TOKEN_SUPPLIER) {
            return toBuilder()
                    .setBaseUrl(baseUrl)
                    .setHttpClient(CogniteClient.getHttpClientBuilder()
                            .addInterceptor(new TokenInterceptor(host, getTokenSupplier()))
                            .build())
                    .build();
        } else if (getAuthType() == AuthType.API_KEY) {
            // the client is configured with api key auth
            return toBuilder()
                    .setBaseUrl(baseUrl)
                    .setHttpClient(CogniteClient.getHttpClientBuilder()
                            .addInterceptor(new ApiKeyInterceptor(host, getApiKey()))
                            .build())
                    .build();
        }

        // The default is using client credentials
        return toBuilder()
                .setBaseUrl(baseUrl)
                .setHttpClient(CogniteClient.getHttpClientBuilder()
                        .addInterceptor(new ClientCredentialsInterceptor(host, getClientId(),
                                getClientSecret(), getTokenUrl(), baseUrl + "/.default"))
                        .build())
                .build();
    }

    /**
     * Returns a {@link CogniteClient} using the specified configuration settings.
     *
     * @param config The {@link ClientConfig} hosting the client configuration setting.
     * @return the client object with the config applied.
     */
    public CogniteClient withClientConfig(ClientConfig config) {
        // Modify the no threads in the executor service based on the config
        LOG.info("Setting up client with {} worker threads and {} list partitions",
                config.getNoWorkers(),
                config.getNoListPartitions());
        if (config.getNoWorkers() != NO_WORKERS) {
            NO_WORKERS = config.getNoWorkers();
            executorService = new ThreadPoolExecutor(NO_WORKERS, NO_WORKERS,
                    1000, TimeUnit.MILLISECONDS, new LinkedBlockingQueue<>());
            executorService.allowCoreThreadTimeOut(true);
        }

        return toBuilder().setClientConfig(config).build();
    }

    /**
     * Enable (or disable) support for http. Set to {@code true} to enable support for http calls. Set to
     * {@code false} to disable support for http (then only https will be possible).
     *
     * The default setting is {@code disabled}. I.e. only https calls are allowed.
     * @param enable Set to {@code true} to enable support for http calls. Set to {@code false} to disable support for http.
     * @return the client object with the config applied.
     */
    public CogniteClient enableHttp(boolean enable) {
        List<ConnectionSpec> connectionSpecs = new ArrayList<>();
        connectionSpecs.addAll(DEFAULT_CONNECTION_SPECS);
        if (enable) {
            connectionSpecs.add(ConnectionSpec.CLEARTEXT);
        }

        OkHttpClient newClient = getHttpClient().newBuilder()
                .connectionSpecs(connectionSpecs)
                .build();

        return toBuilder().setHttpClient(newClient).build();
    }

    /**
     * Returns {@link Assets} representing the Cognite assets api endpoint.
     *
     * @return The assets api object.
     */
    public Assets assets() {
        return Assets.of(this);
    }

    /**
     * Returns {@link Timeseries} representing the Cognite timeseries api endpoint.
     *
     * @return The timeseries api object.
     */
    public Timeseries timeseries() {
        return Timeseries.of(this);
    }

    /**
     * Returns {@link Events} representing the Cognite events api endpoint.
     *
     * @return The events api object.
     */
    public Events events() {
        return Events.of(this);
    }

    /**
     * Returns {@link Files} representing the Cognite files api endpoints.
     *
     * @return The labels api endpoint.
     */
    public Files files() {
        return Files.of(this);
    }

    /**
     * Returns {@link Relationships} representing the Cognite relationships api endpoint.
     *
     * @return The relationships api object.
     */
    public Relationships relationships() {
        return Relationships.of(this);
    }

    /**
     * Returns {@link Sequences} representing the Cognite sequences api endpoint.
     *
     * @return The sequences api object.
     */
    public Sequences sequences() {
        return Sequences.of(this);
    }

    /**
     * Returns {@link Raw} representing the Cognite Raw service.
     *
     * @return The raw api object.
     */
    public Raw raw() {
        return Raw.of(this);
    }

    /**
     * Returns {@link Labels} representing the Cognite labels api endpoints.
     *
     * @return The labels api endpoint.
     */
    public Labels labels() {
        return Labels.of(this);
    }

    /**
     * Returns {@link Datasets} representing the Cognite dats sets api endpoint.
     *
     * @return The data sets api object.
     */
    public Datasets datasets() {
        return Datasets.of(this);
    }

    /**
     * Returns {@link SecurityCategories} representing the Cognite labels api endpoints.
     *
     * @return The security categories api endpoint.
     */
    public SecurityCategories securityCategories() {
        return SecurityCategories.of(this);
    }

    /**
     * Returns {@link Contextualization} representing the Cognite contextualization api endpoints.
     *
     * @return The contextualization api endpoint.
     */
    public Contextualization contextualization() {
        return Contextualization.of(this);
    }

    /**
     * Returns {@link Experimental} representing experimental (non-released) api endpoints.
     *
     * @return The Experimental api endpoints.
     */
    public Experimental experimental() {
        return Experimental.of(this);
    }

    /**
     * Returns the services layer mirroring the Cognite Data Fusion API.
     * @return
     */
    protected ConnectorServiceV1 getConnectorService() {
        return ConnectorServiceV1.of(this);
    }

    /**
     * Returns a auth info for api requests
     * @return project config with auth info populated
     * @throws Exception
     */
    protected AuthConfig buildAuthConfig() throws Exception {
        String cdfProject = null;
        if (null != getProject()) {
            // The project is explicitly defined
            cdfProject = getProject();
        } else if (null != cdfProjectCache) {
            // The project info is cached
            cdfProject = cdfProjectCache;
        } else {
            // Have to get the project via the auth credentials
            LoginStatus loginStatus = getConnectorService()
                    .readLoginStatusByApiKey(getBaseUrl());

            if (loginStatus.getProject().isEmpty()) {
                throw new Exception("Could not find the CDF project for the user principal.");
            }
            LOG.debug("CDF project identified for the api key. Project: {}", loginStatus.getProject());
            cdfProjectCache = loginStatus.getProject(); // Cache the result
            cdfProject = loginStatus.getProject();
        }

        return AuthConfig.create()
                .withHost(getBaseUrl())
                .withProject(cdfProject);
    }

    /*
    Interceptor that will add the api key to each request.
     */
    private static class ApiKeyInterceptor implements Interceptor {
        private final String apiKey;
        private final String apiHost;

        public ApiKeyInterceptor(String host, String apiKey) {
            Preconditions.checkArgument(null != apiKey && !apiKey.isEmpty(),
                    "The api key cannot be empty.");
            this.apiHost = host;
            this.apiKey = apiKey;
        }

        @Override
        public Response intercept(Chain chain) throws IOException {
            if (chain.request().url().host().equalsIgnoreCase(apiHost)) {
                // Only add auth info to requests towards the cognite api host.

                okhttp3.Request authRequest = chain.request().newBuilder()
                        .header("api-key", apiKey)
                        .build();

                return chain.proceed(authRequest);
            } else {
                return chain.proceed(chain.request());
            }
        }
    }

    /*
    Interceptor that will add a bearer token to each request. The token is produced by a supplier
    function (functional interface / lambda)
     */
    private static class TokenInterceptor implements Interceptor {
        private final Supplier<String> tokenSupplier;
        private final String apiHost;

        public TokenInterceptor(String host, Supplier<String> tokenSupplier) {
            Preconditions.checkNotNull(tokenSupplier,
                    "The token supplier cannot be empty.");
            this.apiHost = host;
            this.tokenSupplier = tokenSupplier;
        }

        @Override
        public Response intercept(Chain chain) throws IOException {
            if (chain.request().url().host().equalsIgnoreCase(apiHost)) {
                // Only add auth info to requests towards the cognite api host.
                String token = tokenSupplier.get();

                okhttp3.Request authRequest = chain.request().newBuilder()
                        .header("Authorization", token)
                        .build();

                return chain.proceed(authRequest);
            } else {
                return chain.proceed(chain.request());
            }
        }
    }

    /*
    Interceptor that will add a bearer token to each request based on a client credentials
    authentication flow.
     */
    private static class ClientCredentialsInterceptor implements Interceptor {
        private final static String loggingPrefix = "Authentication - ";
        // Refresh the access token 30 secs before it expires
        private final static Duration tokenRefreshGraceDuration = Duration.ofSeconds(30);

        private final String apiHost;

        // The credentials used for acquiring access tokens
        private final String clientId;
        private final String clientSecret;
        private final URL tokenUrl;
        private final String scope;

        // The access token--fetched from the token provider
        private String token = null;
        private long tokenLifetime = 0;  // lifetime in seconds
        private Instant tokenInstant = null;

        public ClientCredentialsInterceptor(String host,
                                            String clientId,
                                            String clientSecret,
                                            URL tokenUrl,
                                            String scope) {
            Preconditions.checkArgument(null != clientId && !clientId.isEmpty(),
                    "The clientId cannot be empty.");
            Preconditions.checkArgument(null != clientSecret && !clientSecret.isEmpty(),
                    "The clientSecret cannot be empty.");
            Preconditions.checkArgument(null != scope && !scope.isEmpty(),
                    "The scope cannot be empty.");
            this.apiHost = host;
            this.clientId = clientId;
            this.clientSecret = clientSecret;
            this.tokenUrl = tokenUrl;
            this.scope = scope;
        }

        @Override
        public Response intercept(Chain chain) throws IOException {
            if (chain.request().url().host().equalsIgnoreCase(apiHost)) {
                // Only add auth info to requests towards the cognite api host.

                okhttp3.Request authRequest = chain.request().newBuilder()
                        .header("Authorization", getToken())
                        .build();

                return chain.proceed(authRequest);
            } else {
                return chain.proceed(chain.request());
            }
        }

        /*
        Get the access token. If we don't have an access token or if the current token has expired
        we'll have to reach out to the token provider for a new token.
         */
        private String getToken() throws IOException {
            if (null == token
                    || (tokenLifetime > 0 && tokenInstant.plusSeconds(tokenLifetime)
                            .minus(tokenRefreshGraceDuration)
                            .isBefore(Instant.now()))) {
                // The token does not exist or it is too old.
                try {
                    refreshToken();
                } catch (Exception e) {
                    LOG.warn(loggingPrefix + "Refreshing the access token failed: {}",
                            e.toString());
                    throw new IOException(e);
                }
            }

            return token;
        }

        /*
        Call the token provider and obtain a new access token.
         */
        private synchronized void refreshToken() throws Exception {
            Instant startInstant = Instant.now();
            LOG.debug(loggingPrefix + "start access token refresh.");

            // Construct the client credentials grant
            AuthorizationGrant clientGrant = new ClientCredentialsGrant();

            // The credentials to authenticate the client at the token endpoint
            ClientID clientID = new ClientID(clientId);
            Secret secret = new Secret(clientSecret);
            ClientAuthentication clientAuth = new ClientSecretBasic(clientID, secret);
            Scope tokenScope = new Scope(scope);

            URI tokenEndpoint = tokenUrl.toURI();

            // Make the token request
            TokenRequest request = new TokenRequest(tokenEndpoint, clientAuth, clientGrant, tokenScope);
            TokenResponse response = TokenResponse.parse(request.toHTTPRequest().send());

            if (! response.indicatesSuccess()) {
                // We got an error response...
                TokenErrorResponse errorResponse = response.toErrorResponse();
                LOG.warn(loggingPrefix + "Unable to get a new access token from the identity provider: {}",
                        errorResponse.toJSONObject().toJSONString());
            }

            AccessTokenResponse successResponse = response.toSuccessResponse();

            // Get the access token
            AccessToken accessToken = successResponse.getTokens().getAccessToken();
            token = accessToken.toAuthorizationHeader();
            tokenInstant = Instant.now();
            tokenLifetime = accessToken.getLifetime();

            LOG.debug(loggingPrefix + "finished access token refresh within duration: {}.",
                    Duration.between(startInstant, Instant.now()).toString());
        }
    }

    /*
    The set of valid authentication types supported by the client.
     */
    protected enum AuthType {
        API_KEY,
        CLIENT_CREDENTIALS,
        TOKEN_SUPPLIER
    }

    @AutoValue.Builder
    abstract static class Builder {
        abstract Builder setProject(String value);
        abstract Builder setBaseUrl(String value);
        abstract Builder setClientConfig(ClientConfig value);
        abstract Builder setHttpClient(OkHttpClient value);
        abstract Builder setClientId(String value);
        abstract Builder setClientSecret(String value);
        abstract Builder setTokenUrl(URL value);
        abstract Builder setApiKey(String value);
        abstract Builder setTokenSupplier(Supplier<String> supplier);
        abstract Builder setAuthType(AuthType value);

        abstract CogniteClient build();
    }
}<|MERGE_RESOLUTION|>--- conflicted
+++ resolved
@@ -27,11 +27,8 @@
 import java.net.URL;
 import java.time.Duration;
 import java.time.Instant;
-<<<<<<< HEAD
-=======
 import java.util.ArrayList;
 import java.util.Arrays;
->>>>>>> e44cc784
 import java.util.List;
 import java.util.concurrent.*;
 import java.util.function.Supplier;
@@ -85,17 +82,10 @@
     to add specific interceptor depending on the auth method used.
      */
     private static OkHttpClient.Builder getHttpClientBuilder() {
-<<<<<<< HEAD
-        return getHttpClientBuilder(false);
-    }
-
-    private static OkHttpClient.Builder getHttpClientBuilder(boolean enableHttp) {
         List<ConnectionSpec> connectionSpecs = Lists.newArrayList(ConnectionSpec.MODERN_TLS, ConnectionSpec.COMPATIBLE_TLS);
-        if (enableHttp) {
+        if (Boolean.parseBoolean(System.getenv("enableCdfOverHttp"))) {
             connectionSpecs.add(ConnectionSpec.CLEARTEXT);
         }
-=======
->>>>>>> e44cc784
         return new OkHttpClient.Builder()
                 .connectionSpecs(DEFAULT_CONNECTION_SPECS)
                 .connectTimeout(15, TimeUnit.SECONDS)
@@ -233,7 +223,6 @@
     public abstract ClientConfig getClientConfig();
     public abstract OkHttpClient getHttpClient();
 
-
     public ExecutorService getExecutorService() {
         return executorService;
     }
@@ -247,24 +236,6 @@
     public CogniteClient withProject(String project) {
         return toBuilder().setProject(project).build();
     }
-
-    /**
-     * Returns a {@link CogniteClient} enabling basic HTTP requests.
-     * This should not be used in production environment, but is enabled for testing.
-     *
-     * @return the client object with the base URL set.
-     */
-    public CogniteClient withHttp() {
-        List<Interceptor> interceptorList = toBuilder().build().getHttpClient().interceptors();
-        OkHttpClient.Builder httpClientBuilder = CogniteClient.getHttpClientBuilder(true);
-        for(Interceptor interceptor: interceptorList){
-            httpClientBuilder.addInterceptor(interceptor);
-        }
-        return toBuilder()
-                .setHttpClient(httpClientBuilder.build())
-                .build();
-    }
-
 
     /**
      * Returns a {@link CogniteClient} using the specified base URL for issuing API requests.
