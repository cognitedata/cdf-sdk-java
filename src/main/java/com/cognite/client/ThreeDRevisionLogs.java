--- conflicted
+++ resolved
@@ -65,14 +65,9 @@
         ItemReader<String> tdReader = connector.readThreeDRevisionLogs();
 
         List<CompletableFuture<ResponseItems<String>>> resultFutures = new ArrayList<>();
-<<<<<<< HEAD
-        Request request = requestParameters.withRootParameter("modelId", String.valueOf(modelId))
-                .withRootParameter("revisionId", String.valueOf(revisionId));
-=======
         Request request = requestParameters
                 .withRootParameter("modelId", modelId)
                 .withRootParameter("revisionId", revisionId);
->>>>>>> 9e407375
         resultFutures.add(tdReader.getItemsAsync(addAuthInfo(request)));
         // Sync all downloads to a single future. It will complete when all the upstream futures have completed.
         CompletableFuture<ResponseItems<String>> itemsAsync = tdReader.getItemsAsync(addAuthInfo(request));
