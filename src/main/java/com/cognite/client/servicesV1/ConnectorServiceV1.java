/*
 * Copyright (c) 2020 Cognite AS
 *
 * Licensed under the Apache License, Version 2.0 (the "License");
 * you may not use this file except in compliance with the License.
 * You may obtain a copy of the License at
 *
 * http://www.apache.org/licenses/LICENSE-2.0
 *
 * Unless required by applicable law or agreed to in writing, software
 * distributed under the License is distributed on an "AS IS" BASIS,
 * WITHOUT WARRANTIES OR CONDITIONS OF ANY KIND, either express or implied.
 * See the License for the specific language governing permissions and
 * limitations under the License.
 */

package com.cognite.client.servicesV1;

import com.cognite.client.CogniteClient;
import com.cognite.client.Request;
import com.cognite.client.config.AuthConfig;
import com.cognite.client.dto.*;
import com.cognite.client.servicesV1.exception.MissingParameterExcetion;
import com.cognite.client.servicesV1.executor.FileBinaryRequestExecutor;
import com.cognite.client.servicesV1.executor.RequestExecutor;
import com.cognite.client.servicesV1.executor.ThreeDFileBinaryRequestExecutor;
import com.cognite.client.servicesV1.parser.FileParser;
import com.cognite.client.servicesV1.parser.ItemParser;
import com.cognite.client.servicesV1.parser.LoginStatusParser;
import com.cognite.client.servicesV1.request.*;
import com.cognite.client.servicesV1.response.*;
import com.cognite.client.servicesV1.util.ApiHttpUrlBuilderUtils;
import com.cognite.client.servicesV1.util.JsonUtil;
import com.cognite.v1.timeseries.proto.DataPointListItem;
import com.fasterxml.jackson.core.type.TypeReference;
import com.fasterxml.jackson.databind.JsonNode;
import com.fasterxml.jackson.databind.ObjectMapper;
import com.google.auto.value.AutoValue;
import com.google.common.base.Preconditions;
import com.google.common.collect.ImmutableList;
import com.google.common.collect.ImmutableMap;
import okhttp3.ConnectionSpec;
import okhttp3.HttpUrl;
import okhttp3.Interceptor;
import okhttp3.OkHttpClient;
import org.apache.commons.lang3.RandomStringUtils;
import org.slf4j.Logger;
import org.slf4j.LoggerFactory;

import javax.annotation.Nullable;
import java.io.Serializable;
import java.net.URI;
import java.net.URL;
import java.time.Duration;
import java.time.Instant;
import java.util.*;
import java.util.concurrent.CompletableFuture;
import java.util.concurrent.CompletionException;
import java.util.concurrent.ForkJoinPool;
import java.util.concurrent.TimeUnit;
import java.util.stream.Collectors;

import static com.cognite.client.servicesV1.ConnectorConstants.*;

/**
 * The service handles connections to the Cognite REST api.
 */
@AutoValue
public abstract class ConnectorServiceV1 implements Serializable {
    protected final Logger LOG = LoggerFactory.getLogger(this.getClass());
    // Logger identifier per instance
    private final String randomIdString = RandomStringUtils.randomAlphanumeric(5);
    private final String loggingPrefix = "ConnectorService [" + randomIdString + "] -";

    private static Builder builder() {
        return new com.cognite.client.servicesV1.AutoValue_ConnectorServiceV1.Builder();
    }

    public static ConnectorServiceV1 of(CogniteClient client) {
        return ConnectorServiceV1.builder()
                .setClient(client)
                .build();
    }

    public static ConnectorServiceV1 create() {
        return ConnectorServiceV1.builder().build();
    }

    public abstract CogniteClient getClient();

    /**
     * Read assets from Cognite.
     *
     * @param queryParameters The parameters for the assets query.
     * @return
     */
    public ResultFutureIterator<String> readAssets(Request queryParameters) {
        LOG.debug(loggingPrefix + "Initiating read assets service.");

        PostJsonListRequestProvider requestProvider = PostJsonListRequestProvider.builder()
                .setEndpoint("assets/list")
                .setRequest(queryParameters)
                .setSdkIdentifier(getClient().getClientConfig().getSdkIdentifier())
                .setAppIdentifier(getClient().getClientConfig().getAppIdentifier())
                .setSessionIdentifier(getClient().getClientConfig().getSessionIdentifier())
                .build();

        return ResultFutureIterator.<String>of(getClient(), requestProvider, JsonItemResponseParser.create());
    }

    /**
     * Read assets aggregates from Cognite.
     *
     * @return
     */
    public ItemReader<String> readAssetsAggregates() {
        LOG.debug(loggingPrefix + "Initiating read assets aggregates service.");
        

        PostJsonRequestProvider requestProvider = PostJsonRequestProvider.builder()
                .setEndpoint("assets/aggregate")
                .setSdkIdentifier(getClient().getClientConfig().getSdkIdentifier())
                .setAppIdentifier(getClient().getClientConfig().getAppIdentifier())
                .setSessionIdentifier(getClient().getClientConfig().getSessionIdentifier())
                .build();

        return SingleRequestItemReader.of(getClient(), requestProvider, JsonResponseParser.create());
    }

    /**
     * Read assets by id from Cognite.
     *
     * @return
     */
    public ItemReader<String> readAssetsById() {
        LOG.debug(loggingPrefix + "Initiating read assets by id service.");
        

        PostJsonRequestProvider requestProvider = PostJsonRequestProvider.builder()
                .setEndpoint("assets/byids")
                .setSdkIdentifier(getClient().getClientConfig().getSdkIdentifier())
                .setAppIdentifier(getClient().getClientConfig().getAppIdentifier())
                .setSessionIdentifier(getClient().getClientConfig().getSessionIdentifier())
                .build();

        return SingleRequestItemReader.of(getClient(), requestProvider, JsonItemResponseParser.create());
    }

    /**
     * Write Assets to Cognite.
     *
     * Calling this method will return an <code>ItemWriter</code>
     * @return
     */
    public ItemWriter writeAssets() {
        LOG.debug(loggingPrefix + "Initiating write assets service.");

        PostJsonRequestProvider requestProvider = PostJsonRequestProvider.builder()
                .setEndpoint("assets")
                .setRequest(Request.create())
                .setSdkIdentifier(getClient().getClientConfig().getSdkIdentifier())
                .setAppIdentifier(getClient().getClientConfig().getAppIdentifier())
                .setSessionIdentifier(getClient().getClientConfig().getSessionIdentifier())
                .build();

        return ItemWriter.of(getClient(), requestProvider);
    }

    /**
     * Update Assets in Cognite.
     *
     * Calling this method will return an <code>ItemWriter</code>
     * @return
     */
    public ItemWriter updateAssets() {
        LOG.debug(loggingPrefix + "Initiating update assets service.");

        PostJsonRequestProvider requestProvider = PostJsonRequestProvider.builder()
                .setEndpoint("assets/update")
                .setRequest(Request.create())
                .setSdkIdentifier(getClient().getClientConfig().getSdkIdentifier())
                .setAppIdentifier(getClient().getClientConfig().getAppIdentifier())
                .setSessionIdentifier(getClient().getClientConfig().getSessionIdentifier())
                .build();

        return ItemWriter.of(getClient(), requestProvider);
    }

    /**
     * Delete Assets in Cognite.
     *
     * Calling this method will return an <code>ItemWriter</code>
     * @return
     */
    public ItemWriter deleteAssets() {
        LOG.debug(loggingPrefix + "Initiating delete assets service.");

        PostJsonRequestProvider requestProvider = PostJsonRequestProvider.builder()
                .setEndpoint("assets/delete")
                .setRequest(Request.create())
                .setSdkIdentifier(getClient().getClientConfig().getSdkIdentifier())
                .setAppIdentifier(getClient().getClientConfig().getAppIdentifier())
                .setSessionIdentifier(getClient().getClientConfig().getSessionIdentifier())
                .build();

        return ItemWriter.of(getClient(), requestProvider);
    }

    /**
     * Read events from Cognite.
     *
     * @param queryParameters The parameters for the events query.
     * @return
     */
    public ResultFutureIterator<String> readEvents(Request queryParameters) {
        PostJsonListRequestProvider requestProvider = PostJsonListRequestProvider.builder()
                .setEndpoint("events/list")
                .setRequest(queryParameters)
                .setSdkIdentifier(getClient().getClientConfig().getSdkIdentifier())
                .setAppIdentifier(getClient().getClientConfig().getAppIdentifier())
                .setSessionIdentifier(getClient().getClientConfig().getSessionIdentifier())
                .build();

        return ResultFutureIterator.<String>of(getClient(), requestProvider, JsonItemResponseParser.create());
    }

    /**
     * Read events aggregates from Cognite.
     *
     * @return
     */
    public ItemReader<String> readEventsAggregates() {
        PostJsonRequestProvider requestProvider = PostJsonRequestProvider.builder()
                .setEndpoint("events/aggregate")
                .setSdkIdentifier(getClient().getClientConfig().getSdkIdentifier())
                .setAppIdentifier(getClient().getClientConfig().getAppIdentifier())
                .setSessionIdentifier(getClient().getClientConfig().getSessionIdentifier())
                .build();

        return SingleRequestItemReader.of(getClient(), requestProvider, JsonResponseParser.create());
    }

    /**
     * Read events by id from Cognite.
     *
     * @return
     */
    public ItemReader<String> readEventsById() {
        PostJsonRequestProvider requestProvider = PostJsonRequestProvider.builder()
                .setEndpoint("events/byids")
                .setSdkIdentifier(getClient().getClientConfig().getSdkIdentifier())
                .setAppIdentifier(getClient().getClientConfig().getAppIdentifier())
                .setSessionIdentifier(getClient().getClientConfig().getSessionIdentifier())
                .build();

        return SingleRequestItemReader.of(getClient(), requestProvider, JsonItemResponseParser.create());
    }

    /**
     * Write Events to Cognite.
     *
     * Calling this method will return an <code>ItemWriter</code>
     * @return
     */
    public ItemWriter writeEvents() {
        PostJsonRequestProvider requestProvider = PostJsonRequestProvider.builder()
                .setEndpoint("events")
                .setRequest(Request.create())
                .setSdkIdentifier(getClient().getClientConfig().getSdkIdentifier())
                .setAppIdentifier(getClient().getClientConfig().getAppIdentifier())
                .setSessionIdentifier(getClient().getClientConfig().getSessionIdentifier())
                .build();

        return ItemWriter.of(getClient(), requestProvider);
    }

    /**
     * Update Events in Cognite.
     *
     * Calling this method will return an <code>ItemWriter</code>
     * @return
     */
    public ItemWriter updateEvents() {
        PostJsonRequestProvider requestProvider = PostJsonRequestProvider.builder()
                .setEndpoint("events/update")
                .setRequest(Request.create())
                .setSdkIdentifier(getClient().getClientConfig().getSdkIdentifier())
                .setAppIdentifier(getClient().getClientConfig().getAppIdentifier())
                .setSessionIdentifier(getClient().getClientConfig().getSessionIdentifier())
                .build();

        return ItemWriter.of(getClient(), requestProvider);
    }

    /**
     * Delete Events in Cognite.
     *
     * Calling this method will return an <code>ItemWriter</code>
     * @return
     */
    public ItemWriter deleteEvents() {
        PostJsonRequestProvider requestProvider = PostJsonRequestProvider.builder()
                .setEndpoint("events/delete")
                .setRequest(Request.create())
                .setSdkIdentifier(getClient().getClientConfig().getSdkIdentifier())
                .setAppIdentifier(getClient().getClientConfig().getAppIdentifier())
                .setSessionIdentifier(getClient().getClientConfig().getSessionIdentifier())
                .build();

        return ItemWriter.of(getClient(), requestProvider);
    }

    /**
     * Fetch sequences headers from Cognite.
     *
     * @param queryParameters The parameters for the events query.
     * @return
     */
    public ResultFutureIterator<String> readSequencesHeaders(Request queryParameters) {
        PostJsonListRequestProvider requestProvider = PostJsonListRequestProvider.builder()
                .setEndpoint("sequences/list")
                .setRequest(queryParameters)
                .setSdkIdentifier(getClient().getClientConfig().getSdkIdentifier())
                .setAppIdentifier(getClient().getClientConfig().getAppIdentifier())
                .setSessionIdentifier(getClient().getClientConfig().getSessionIdentifier())
                .build();

        return ResultFutureIterator.<String>of(getClient(), requestProvider, JsonItemResponseParser.create());
    }

    /**
     * Read sequences aggregates from Cognite.
     *
     * @return
     */
    public ItemReader<String> readSequencesAggregates() {
        PostJsonRequestProvider requestProvider = PostJsonRequestProvider.builder()
                .setEndpoint("sequences/aggregate")
                .setSdkIdentifier(getClient().getClientConfig().getSdkIdentifier())
                .setAppIdentifier(getClient().getClientConfig().getAppIdentifier())
                .setSessionIdentifier(getClient().getClientConfig().getSessionIdentifier())
                .build();

        return SingleRequestItemReader.of(getClient(), requestProvider, JsonResponseParser.create());
    }

    /**
     * Read sequences by id from Cognite.
     *
     * @return
     */
    public ItemReader<String> readSequencesById() {
        LOG.debug(loggingPrefix + "Initiating read sequences by id service.");

        PostJsonRequestProvider requestProvider = PostJsonRequestProvider.builder()
                .setEndpoint("sequences/byids")
                .setSdkIdentifier(getClient().getClientConfig().getSdkIdentifier())
                .setAppIdentifier(getClient().getClientConfig().getAppIdentifier())
                .setSessionIdentifier(getClient().getClientConfig().getSessionIdentifier())
                .build();

        return SingleRequestItemReader.of(getClient(), requestProvider, JsonItemResponseParser.create());
    }

    /**
     * Write sequences headers to Cognite.
     *
     * Calling this method will return an <code>ItemWriter</code>
     * @return
     */
    public ItemWriter writeSequencesHeaders() {
        LOG.debug(loggingPrefix + "Initiating write sequences headers service.");

        PostJsonRequestProvider requestProvider = PostJsonRequestProvider.builder()
                .setEndpoint("sequences")
                .setRequest(Request.create())
                .setSdkIdentifier(getClient().getClientConfig().getSdkIdentifier())
                .setAppIdentifier(getClient().getClientConfig().getAppIdentifier())
                .setSessionIdentifier(getClient().getClientConfig().getSessionIdentifier())
                .build();

        return ItemWriter.of(getClient(), requestProvider);
    }

    /**
     * Update sequences headers in Cognite.
     *
     * Calling this method will return an <code>ItemWriter</code>
     * @return
     */
    public ItemWriter updateSequencesHeaders() {
        LOG.debug(loggingPrefix + "Initiating update sequences headers service.");

        PostJsonRequestProvider requestProvider = PostJsonRequestProvider.builder()
                .setEndpoint("sequences/update")
                .setRequest(Request.create())
                .setSdkIdentifier(getClient().getClientConfig().getSdkIdentifier())
                .setAppIdentifier(getClient().getClientConfig().getAppIdentifier())
                .setSessionIdentifier(getClient().getClientConfig().getSessionIdentifier())
                .build();

        return ItemWriter.of(getClient(), requestProvider);
    }

    /**
     * Delete sequences headers in Cognite.
     *
     * Calling this method will return an <code>ItemWriter</code>
     * @return
     */
    public ItemWriter deleteSequencesHeaders() {
        LOG.debug(loggingPrefix + "Initiating delete sequences service.");

        PostJsonRequestProvider requestProvider = PostJsonRequestProvider.builder()
                .setEndpoint("sequences/delete")
                .setRequest(Request.create())
                .setSdkIdentifier(getClient().getClientConfig().getSdkIdentifier())
                .setAppIdentifier(getClient().getClientConfig().getAppIdentifier())
                .setSessionIdentifier(getClient().getClientConfig().getSessionIdentifier())
                .build();

        return ItemWriter.of(getClient(), requestProvider);
    }

    /**
     * Fetch sequences rows / body from Cognite.
     *
     * @param queryParameters The parameters for the events query.
     * @return
     */
    public ResultFutureIterator<String> readSequencesRows(Request queryParameters) {
        LOG.debug(loggingPrefix + "Initiating read sequences rows service.");

        PostJsonListRequestProvider requestProvider = PostJsonListRequestProvider.builder()
                .setEndpoint("sequences/data/list")
                .setRequest(queryParameters)
                .setSdkIdentifier(getClient().getClientConfig().getSdkIdentifier())
                .setAppIdentifier(getClient().getClientConfig().getAppIdentifier())
                .setSessionIdentifier(getClient().getClientConfig().getSessionIdentifier())
                .build();

        return ResultFutureIterator.<String>of(getClient(), requestProvider, JsonResponseParser.create());
    }

    /**
     * Write sequences rows to Cognite.
     *
     * Calling this method will return an <code>ItemWriter</code>
     * @return
     */
    public ItemWriter writeSequencesRows() {
        LOG.debug(loggingPrefix + "Initiating write sequences rows service.");

        PostJsonRequestProvider requestProvider = PostJsonRequestProvider.builder()
                .setEndpoint("sequences/data")
                .setRequest(Request.create())
                .setSdkIdentifier(getClient().getClientConfig().getSdkIdentifier())
                .setAppIdentifier(getClient().getClientConfig().getAppIdentifier())
                .setSessionIdentifier(getClient().getClientConfig().getSessionIdentifier())
                .build();

        return ItemWriter.of(getClient(), requestProvider);
    }

    /**
     * Delete sequences rows in Cognite.
     *
     * Calling this method will return an <code>ItemWriter</code>
     * @return
     */
    public ItemWriter deleteSequencesRows() {
        LOG.debug(loggingPrefix + "Initiating delete sequences service.");

        PostJsonRequestProvider requestProvider = PostJsonRequestProvider.builder()
                .setEndpoint("sequences/data/delete")
                .setRequest(Request.create())
                .setSdkIdentifier(getClient().getClientConfig().getSdkIdentifier())
                .setAppIdentifier(getClient().getClientConfig().getAppIdentifier())
                .setSessionIdentifier(getClient().getClientConfig().getSessionIdentifier())
                .build();

        return ItemWriter.of(getClient(), requestProvider);
    }

    /**
     * List timeseries headers from Cognite.
     *
     * @param queryParameters The parameters for the TS query.
     * @return
     */
    public ResultFutureIterator<String> readTsHeaders(Request queryParameters) {
        LOG.debug(loggingPrefix + "Initiating read TS headers service.");

        PostJsonListRequestProvider requestProvider = PostJsonListRequestProvider.builder()
                .setEndpoint("timeseries/list")
                .setRequest(queryParameters)
                .setSdkIdentifier(getClient().getClientConfig().getSdkIdentifier())
                .setAppIdentifier(getClient().getClientConfig().getAppIdentifier())
                .setSessionIdentifier(getClient().getClientConfig().getSessionIdentifier())
                .build();

        return ResultFutureIterator.<String>of(getClient(), requestProvider, JsonItemResponseParser.create());
    }

    /**
     * Read timeseries aggregates from Cognite.
     *
     * @return
     */
    public ItemReader<String> readTsAggregates() {
        LOG.debug(loggingPrefix + "Initiating read timeseries aggregates service.");

        PostJsonRequestProvider requestProvider = PostJsonRequestProvider.builder()
                .setEndpoint("timeseries/aggregate")
                .setSdkIdentifier(getClient().getClientConfig().getSdkIdentifier())
                .setAppIdentifier(getClient().getClientConfig().getAppIdentifier())
                .setSessionIdentifier(getClient().getClientConfig().getSessionIdentifier())
                .build();

        return SingleRequestItemReader.of(getClient(), requestProvider, JsonResponseParser.create());
    }

    /**
     * Read time series headers by id from Cognite.
     *
     * @return
     */
    public ItemReader<String> readTsById() {
        LOG.debug(loggingPrefix + "Initiating read time series by id service.");

        PostJsonRequestProvider requestProvider = PostJsonRequestProvider.builder()
                .setEndpoint("timeseries/byids")
                .setSdkIdentifier(getClient().getClientConfig().getSdkIdentifier())
                .setAppIdentifier(getClient().getClientConfig().getAppIdentifier())
                .setSessionIdentifier(getClient().getClientConfig().getSessionIdentifier())
                .build();

        return SingleRequestItemReader.of(getClient(), requestProvider, JsonItemResponseParser.create());
    }

    /**
     * Write time series headers to Cognite.
     *
     * Calling this method will return an <code>ItemWriter</code>
     * @return
     */
    public ItemWriter writeTsHeaders() {
        LOG.debug(loggingPrefix + "Initiating write ts headers service.");

        PostJsonRequestProvider requestProvider = PostJsonRequestProvider.builder()
                .setEndpoint("timeseries")
                .setRequest(Request.create())
                .setSdkIdentifier(getClient().getClientConfig().getSdkIdentifier())
                .setAppIdentifier(getClient().getClientConfig().getAppIdentifier())
                .setSessionIdentifier(getClient().getClientConfig().getSessionIdentifier())
                .build();

        return ItemWriter.of(getClient(), requestProvider);
    }

    /**
     * Update time series headers in Cognite.
     *
     * Calling this method will return an <code>ItemWriter</code>
     * @return
     */
    public ItemWriter updateTsHeaders() {
        LOG.debug(loggingPrefix + "Initiating update ts headers service.");

        PostJsonRequestProvider requestProvider = PostJsonRequestProvider.builder()
                .setEndpoint("timeseries/update")
                .setRequest(Request.create())
                .setSdkIdentifier(getClient().getClientConfig().getSdkIdentifier())
                .setAppIdentifier(getClient().getClientConfig().getAppIdentifier())
                .setSessionIdentifier(getClient().getClientConfig().getSessionIdentifier())
                .build();

        return ItemWriter.of(getClient(), requestProvider);
    }

    /**
     * Delete TS headers in Cognite.
     *
     * Calling this method will return an <code>ItemWriter</code>
     * @return
     */
    public ItemWriter deleteTsHeaders() {
        LOG.debug(loggingPrefix + "Initiating delete ts service.");

        PostJsonRequestProvider requestProvider = PostJsonRequestProvider.builder()
                .setEndpoint("timeseries/delete")
                .setRequest(Request.create())
                .setSdkIdentifier(getClient().getClientConfig().getSdkIdentifier())
                .setAppIdentifier(getClient().getClientConfig().getAppIdentifier())
                .setSessionIdentifier(getClient().getClientConfig().getSessionIdentifier())
                .build();

        return ItemWriter.of(getClient(), requestProvider);
    }

    /**
     * Fetch timeseries datapoints from Cognite.
     *
     * @param queryParameters The parameters for the events query.
     * @return
     */
    public ResultFutureIterator<String> readTsDatapoints(Request queryParameters) {
        LOG.debug(loggingPrefix + "Initiating read TS datapoints service.");

        TSPointsRequestProvider requestProvider = TSPointsRequestProvider.builder()
                .setEndpoint("timeseries/data/list")
                .setRequest(queryParameters)
                .setSdkIdentifier(getClient().getClientConfig().getSdkIdentifier())
                .setAppIdentifier(getClient().getClientConfig().getAppIdentifier())
                .setSessionIdentifier(getClient().getClientConfig().getSessionIdentifier())
                .build();

        TSPointsResponseParser responseParser = TSPointsResponseParser.builder().build()
                .withRequest(queryParameters);

        return ResultFutureIterator.<String>of(getClient(), requestProvider, responseParser);
    }

    /**
     * Fetch timeseries datapoints from Cognite using protobuf encoding.
     *
     * @param queryParameters The parameters for the events query.
     * @return
     */
    public ResultFutureIterator<DataPointListItem>
            readTsDatapointsProto(Request queryParameters) {
        LOG.debug(loggingPrefix + "Initiating read TS datapoints service.");

        TSPointsReadProtoRequestProvider requestProvider = TSPointsReadProtoRequestProvider.builder()
                .setEndpoint("timeseries/data/list")
                .setRequest(queryParameters)
                .setSdkIdentifier(getClient().getClientConfig().getSdkIdentifier())
                .setAppIdentifier(getClient().getClientConfig().getAppIdentifier())
                .setSessionIdentifier(getClient().getClientConfig().getSessionIdentifier())
                .build();

        TSPointsProtoResponseParser responseParser = TSPointsProtoResponseParser.builder().build()
                .withRequest(queryParameters);

        return ResultFutureIterator.<DataPointListItem>of(getClient(), requestProvider, responseParser);
    }

    /**
     * Read latest data point from Cognite.
     *
     * @return
     */
    public ItemReader<String> readTsDatapointsLatest() {
        LOG.debug(loggingPrefix + "Initiating read latest data point service.");

        PostJsonRequestProvider requestProvider = PostJsonRequestProvider.builder()
                .setEndpoint("timeseries/data/latest")
                .setSdkIdentifier(getClient().getClientConfig().getSdkIdentifier())
                .setAppIdentifier(getClient().getClientConfig().getAppIdentifier())
                .setSessionIdentifier(getClient().getClientConfig().getSessionIdentifier())
                .build();

        return SingleRequestItemReader.of(getClient(), requestProvider, JsonItemResponseParser.create());
    }

    /**
     * Write time series headers to Cognite.
     *
     * Calling this method will return an <code>ItemWriter</code>
     * @return
     */
    public ItemWriter writeTsDatapoints() {
        LOG.debug(loggingPrefix + "Building writer for ts datapoints service.");

        PostJsonRequestProvider requestProvider = PostJsonRequestProvider.builder()
                .setEndpoint("timeseries/data")
                .setRequest(Request.create())
                .setSdkIdentifier(getClient().getClientConfig().getSdkIdentifier())
                .setAppIdentifier(getClient().getClientConfig().getAppIdentifier())
                .setSessionIdentifier(getClient().getClientConfig().getSessionIdentifier())
                .build();

        return ItemWriter.of(getClient(), requestProvider);
    }

    /**
     * Write time series data points to Cognite.
     *
     * Calling this method will return an <code>ItemWriter</code>
     * @return
     */
    public ItemWriter writeTsDatapointsProto() {
        LOG.debug(loggingPrefix + "Building writer for ts datapoints service.");

        TSPointsWriteProtoRequestProvider requestProvider = TSPointsWriteProtoRequestProvider.builder()
                .setEndpoint("timeseries/data")
                .setRequest(Request.create())
                .setSdkIdentifier(getClient().getClientConfig().getSdkIdentifier())
                .setAppIdentifier(getClient().getClientConfig().getAppIdentifier())
                .setSessionIdentifier(getClient().getClientConfig().getSessionIdentifier())
                .build();

        return ItemWriter.of(getClient(), requestProvider);
    }

    /**
     * Delete data points in Cognite.
     *
     * Calling this method will return an <code>ItemWriter</code>
     * @return
     */
    public ItemWriter deleteDatapoints() {
        LOG.debug(loggingPrefix + "Initiating delete data points service.");

        PostJsonRequestProvider requestProvider = PostJsonRequestProvider.builder()
                .setEndpoint("timeseries/data/delete")
                .setRequest(Request.create())
                .setSdkIdentifier(getClient().getClientConfig().getSdkIdentifier())
                .setAppIdentifier(getClient().getClientConfig().getAppIdentifier())
                .setSessionIdentifier(getClient().getClientConfig().getSessionIdentifier())
                .build();

        return ItemWriter.of(getClient(), requestProvider);
    }

    /**
     * Fetch Raw rows from Cognite. This service can handle both single rows and
     * large collection of rows.
     *
     * @param queryParameters The parameters for the raw query.
     * @return
     */
    public ResultFutureIterator<String> readRawRows(Request queryParameters) {
        LOG.debug(loggingPrefix + "Initiating read raw rows service.");

        RawReadRowsRequestProvider requestProvider = RawReadRowsRequestProvider.builder()
                .setEndpoint("raw/dbs")
                .setRequest(queryParameters)
                .setSdkIdentifier(getClient().getClientConfig().getSdkIdentifier())
                .setAppIdentifier(getClient().getClientConfig().getAppIdentifier())
                .setSessionIdentifier(getClient().getClientConfig().getSessionIdentifier())
                .build();

        return ResultFutureIterator.<String>of(getClient(), requestProvider, JsonRawRowResponseParser.builder().build());
    }

    /**
     * Fetch a single row by row key.
     *
     * @return
     */
    public ItemReader<String> readRawRow() {
        LOG.debug(loggingPrefix + "Initiating read single row service.");

        RawReadRowsRequestProvider requestProvider = RawReadRowsRequestProvider.builder()
                .setEndpoint("raw/dbs")
                .setRequest(Request.create())
                .setSdkIdentifier(getClient().getClientConfig().getSdkIdentifier())
                .setAppIdentifier(getClient().getClientConfig().getAppIdentifier())
                .setSessionIdentifier(getClient().getClientConfig().getSessionIdentifier())
                .build();

        return SingleRequestItemReader.<String>of(getClient(),
                requestProvider, JsonRawRowResponseParser.builder().build());
    }

    /**
     * Read cursors for retrieving events in parallel. The results set is split into n partitions.
     *
     * @return
     */
    public ItemReader<String> readCursorsRawRows() {
        LOG.debug(loggingPrefix + "Initiating read raw cursors service.");

        RawReadRowsCursorsRequestProvider requestProvider = RawReadRowsCursorsRequestProvider.builder()
                .setEndpoint("raw/dbs")
                .setSdkIdentifier(getClient().getClientConfig().getSdkIdentifier())
                .setAppIdentifier(getClient().getClientConfig().getAppIdentifier())
                .setSessionIdentifier(getClient().getClientConfig().getSessionIdentifier())
                .build();

        return SingleRequestItemReader.of(getClient(), requestProvider, JsonItemResponseParser.create());
    }

    /**
     * Write rows to Raw in Cognite.
     *
     * Calling this method will return an <code>ItemWriter</code>
     */
    public ItemWriter writeRawRows() {
        LOG.debug(loggingPrefix + "Initiating write raw rows service.");

        RawWriteRowsRequestProvider requestProvider = RawWriteRowsRequestProvider.builder()
                .setEndpoint("raw/dbs")
                .setRequest(Request.create())
                .setSdkIdentifier(getClient().getClientConfig().getSdkIdentifier())
                .setAppIdentifier(getClient().getClientConfig().getAppIdentifier())
                .setSessionIdentifier(getClient().getClientConfig().getSessionIdentifier())
                .build();

        return ItemWriter.of(getClient(), requestProvider);
    }

    /**
     * Delete Assets in Cognite.
     *
     * Calling this method will return an <code>ItemWriter</code>
     * @return
     */
    public ItemWriter deleteRawRows() {
        LOG.debug(loggingPrefix + "Initiating delete raw rows service.");

        RawDeleteRowsRequestProvider requestProvider = RawDeleteRowsRequestProvider.builder()
                .setEndpoint("raw/dbs")
                .setRequest(Request.create())
                .setSdkIdentifier(getClient().getClientConfig().getSdkIdentifier())
                .setAppIdentifier(getClient().getClientConfig().getAppIdentifier())
                .setSessionIdentifier(getClient().getClientConfig().getSessionIdentifier())
                .build();

        return ItemWriter.of(getClient(), requestProvider);
    }

    /**
     * List the Raw database names from Cognite.
     *
     * @return
     */
    public ResultFutureIterator<String> readRawDbNames(AuthConfig config) {
        LOG.debug(loggingPrefix + "Initiating read raw database names service.");

        GetSimpleListRequestProvider requestProvider = GetSimpleListRequestProvider.builder()
                .setEndpoint("raw/dbs")
                .setRequest(Request.create()
                        .withRootParameter("limit", ConnectorConstants.DEFAULT_MAX_BATCH_SIZE)
                        .withAuthConfig(config))
                .setSdkIdentifier(getClient().getClientConfig().getSdkIdentifier())
                .setAppIdentifier(getClient().getClientConfig().getAppIdentifier())
                .setSessionIdentifier(getClient().getClientConfig().getSessionIdentifier())
                .build();

        return ResultFutureIterator.<String>of(getClient(), requestProvider, JsonItemResponseParser.create());
    }

    /**
     * Create Raw tables in a given database.
     *
     * @return
     */
    public ItemWriter writeRawDbNames() {
        LOG.debug(loggingPrefix + "Creating databases");

        PostJsonRequestProvider requestProvider = PostJsonRequestProvider.builder()
                .setEndpoint("raw/dbs")
                .setRequest(Request.create())
                .setSdkIdentifier(getClient().getClientConfig().getSdkIdentifier())
                .setAppIdentifier(getClient().getClientConfig().getAppIdentifier())
                .setSessionIdentifier(getClient().getClientConfig().getSessionIdentifier())
                .build();

        return ItemWriter.of(getClient(), requestProvider);
    }

    /**
     * Create Raw tables in a given database.
     *
     * @return
     */
    public ItemWriter deleteRawDbNames() {
        LOG.debug(loggingPrefix + "Deleting databases");

        PostJsonRequestProvider requestProvider = PostJsonRequestProvider.builder()
                .setEndpoint("raw/dbs/delete")
                .setRequest(Request.create())
                .setSdkIdentifier(getClient().getClientConfig().getSdkIdentifier())
                .setAppIdentifier(getClient().getClientConfig().getAppIdentifier())
                .setSessionIdentifier(getClient().getClientConfig().getSessionIdentifier())
                .build();

        return ItemWriter.of(getClient(), requestProvider);
    }

    /**
     * List the Raw tables for a given database.
     *
     * @param dbName The name of the database to list tables from.
     * @return
     */
    public ResultFutureIterator<String> readRawTableNames(String dbName, AuthConfig config) {
        Preconditions.checkNotNull(dbName);
        Preconditions.checkArgument(!dbName.isEmpty(), "Database name cannot be empty.");
        LOG.debug(loggingPrefix + "Listing tables for database {}", dbName);

        GetSimpleListRequestProvider requestProvider = GetSimpleListRequestProvider.builder()
                .setEndpoint("raw/dbs/" + dbName + "/tables")
                .setRequest(Request.create()
                        .withRootParameter("limit", ConnectorConstants.DEFAULT_MAX_BATCH_SIZE)
                        .withAuthConfig(config))
                .setSdkIdentifier(getClient().getClientConfig().getSdkIdentifier())
                .setAppIdentifier(getClient().getClientConfig().getAppIdentifier())
                .setSessionIdentifier(getClient().getClientConfig().getSessionIdentifier())
                .build();

        return ResultFutureIterator.<String>of(getClient(), requestProvider, JsonItemResponseParser.create());
    }

    /**
     * Create Raw tables in a given database.
     *
     * @param dbName The name of the database to list tables from.
     * @return
     */
    public ItemWriter writeRawTableNames(String dbName) {
        Preconditions.checkNotNull(dbName);
        Preconditions.checkArgument(!dbName.isEmpty(), "Database name cannot be empty.");
        LOG.debug(loggingPrefix + "Creating tables in database {}", dbName);

        RawWriteTablesRequestProvider requestProvider = RawWriteTablesRequestProvider.builder()
                .setEndpoint("raw/dbs/" + dbName + "/tables")
                .setRequest(Request.create())
                .setSdkIdentifier(getClient().getClientConfig().getSdkIdentifier())
                .setAppIdentifier(getClient().getClientConfig().getAppIdentifier())
                .setSessionIdentifier(getClient().getClientConfig().getSessionIdentifier())
                .build();

        return ItemWriter.of(getClient(), requestProvider);
    }

    /**
     * Delete Raw tables from a given database.
     *
     * @param dbName The name of the database to list tables from.
     * @return
     */
    public ItemWriter deleteRawTableNames(String dbName) {
        Preconditions.checkNotNull(dbName);
        Preconditions.checkArgument(!dbName.isEmpty(), "Database name cannot be empty.");
        LOG.debug(loggingPrefix + "Deleting tables in database {}", dbName);

        PostJsonRequestProvider requestProvider = PostJsonRequestProvider.builder()
                .setEndpoint("raw/dbs/" + dbName + "/tables/delete")
                .setRequest(Request.create())
                .setSdkIdentifier(getClient().getClientConfig().getSdkIdentifier())
                .setAppIdentifier(getClient().getClientConfig().getAppIdentifier())
                .setSessionIdentifier(getClient().getClientConfig().getSessionIdentifier())
                .build();

        return ItemWriter.of(getClient(), requestProvider);
    }

    /**
     * List file headers from Cognite.
     *
     * @param queryParameters The parameters for the file query.
     * @return
     */
    public ResultFutureIterator<String> readFileHeaders(Request queryParameters) {
        LOG.debug(loggingPrefix + "Initiating read File headers service.");

        PostJsonListRequestProvider requestProvider = PostJsonListRequestProvider.builder()
                .setEndpoint("files/list")
                .setRequest(queryParameters)
                .setSdkIdentifier(getClient().getClientConfig().getSdkIdentifier())
                .setAppIdentifier(getClient().getClientConfig().getAppIdentifier())
                .setSessionIdentifier(getClient().getClientConfig().getSessionIdentifier())
                .build();

        return ResultFutureIterator.<String>of(getClient(), requestProvider, JsonItemResponseParser.create());
    }

    /**
     * Read files aggregates from Cognite.
     *
     * @return
     */
    public ItemReader<String> readFilesAggregates() {
        LOG.debug(loggingPrefix + "Initiating read files aggregates service.");

        PostJsonRequestProvider requestProvider = PostJsonRequestProvider.builder()
                .setEndpoint("files/aggregate")
                .setSdkIdentifier(getClient().getClientConfig().getSdkIdentifier())
                .setAppIdentifier(getClient().getClientConfig().getAppIdentifier())
                .setSessionIdentifier(getClient().getClientConfig().getSessionIdentifier())
                .build();

        return SingleRequestItemReader.of(getClient(), requestProvider, JsonResponseParser.create());
    }

    /**
     * Read files by id from Cognite.
     *
     * @return
     */
    public ItemReader<String> readFilesById() {
        LOG.debug(loggingPrefix + "Initiating read files by id service.");

        PostJsonRequestProvider requestProvider = PostJsonRequestProvider.builder()
                .setEndpoint("files/byids")
                .setSdkIdentifier(getClient().getClientConfig().getSdkIdentifier())
                .setAppIdentifier(getClient().getClientConfig().getAppIdentifier())
                .setSessionIdentifier(getClient().getClientConfig().getSessionIdentifier())
                .build();

        return SingleRequestItemReader.of(getClient(), requestProvider, JsonItemResponseParser.create());
    }

    /**
     * Read file binaries from Cognite.
     *
     * Returns an <code>FileBinaryReader</code> which can be used to read file binaries by id.
     *
     * @return
     */
    public FileBinaryReader readFileBinariesByIds() {
        LOG.debug(loggingPrefix + "Initiating read File binaries by ids service.");

        return FileBinaryReader.of(getClient());
    }

    /**
     * Read 3D file binaries from Cognite.
     *
     * Returns an <code>FileBinaryReader</code> which can be used to read 3D file binaries by id.
     *
     * @return
     */
    public ThreeDFileBinaryReader readThreeDFileBinariesById() {
        LOG.debug(loggingPrefix + "Initiating read 3D File binaries by id service.");

        return ThreeDFileBinaryReader.of(getClient());
    }

    /**
     * Write files to Cognite. This is a two-step request with 1) post the file metadata / header
     * and 2) post the file binary.
     *
     * This method returns an <code>ItemWriter</code> to which you can post the file metadata / header.
     * I.e. it performs step 1), but not step 2). The response from the <code>ItemWriter</code>
     * contains a URL reference for the file binary upload.
     *
     * @return
     */
    public ItemWriter writeFileHeaders() {
        LOG.debug(loggingPrefix + "Initiating write file header / metadata service.");

        FilesUploadRequestProvider requestProvider = FilesUploadRequestProvider.builder()
                .setEndpoint("files")
                .setRequest(Request.create())
                .setSdkIdentifier(getClient().getClientConfig().getSdkIdentifier())
                .setAppIdentifier(getClient().getClientConfig().getAppIdentifier())
                .setSessionIdentifier(getClient().getClientConfig().getSessionIdentifier())
                .build();

        return ItemWriter.of(getClient(), requestProvider);
    }

    /**
     * Write files to Cognite.
     *
     * This method returns an <code>FileWriter</code> to which you can post the <code>FileContainer</code>
     * with file metadata / header. I.e. this writer allows you to post both the file header and the
     * file binary in a single method call. The response contains the the metadata response item for the file.
     *
     * @return
     */
    public FileWriter writeFileProto() {
        LOG.debug(loggingPrefix + "Initiating write file proto service.");

        return FileWriter.of(getClient());
    }

    /**
     * Update file headers to Cognite.
     *
     * Calling this method will return an <code>ItemWriter</code>
     * @return
     */
    public ItemWriter updateFileHeaders() {
        LOG.debug(loggingPrefix + "Initiating update file headers service.");

        PostJsonRequestProvider requestProvider = PostJsonRequestProvider.builder()
                .setEndpoint("files/update")
                .setRequest(Request.create())
                .setSdkIdentifier(getClient().getClientConfig().getSdkIdentifier())
                .setAppIdentifier(getClient().getClientConfig().getAppIdentifier())
                .setSessionIdentifier(getClient().getClientConfig().getSessionIdentifier())
                .build();

        return ItemWriter.of(getClient(), requestProvider);
    }

    /**
     * Delete Files (including headers) in Cognite.
     *
     * Calling this method will return an <code>ItemWriter</code>
     * @return
     */
    public ItemWriter deleteFiles() {
        LOG.debug(loggingPrefix + "Initiating delete files service.");
        

        PostJsonRequestProvider requestProvider = PostJsonRequestProvider.builder()
                .setEndpoint("files/delete")
                .setRequest(Request.create())
                .setSdkIdentifier(getClient().getClientConfig().getSdkIdentifier())
                .setAppIdentifier(getClient().getClientConfig().getAppIdentifier())
                .setSessionIdentifier(getClient().getClientConfig().getSessionIdentifier())
                .build();

        return ItemWriter.of(getClient(), requestProvider);
    }

    /**
     * Get the login status from Cognite.
     *
     * @param host
     * @return
     */
    public LoginStatus readLoginStatusByApiKey(String host) throws Exception {
        LOG.debug(loggingPrefix + "Getting login status for host [{}].", host);

        GetLoginRequestProvider requestProvider = GetLoginRequestProvider.builder()
                .setEndpoint("status")
                .setSdkIdentifier(getClient().getClientConfig().getSdkIdentifier())
                .setAppIdentifier(getClient().getClientConfig().getAppIdentifier())
                .setSessionIdentifier(getClient().getClientConfig().getSessionIdentifier())
                .build();

        JsonResponseParser responseParser = JsonResponseParser.create();

        SingleRequestItemReader<String> itemReader =
                SingleRequestItemReader.of(getClient(), requestProvider, responseParser);

        // Send the request to the Cognite api
        ResponseItems<String> responseItems = itemReader.getItems(Request.create()
                .withAuthConfig(AuthConfig.create()
                        .withHost(host)));

        // Check the response
        if (!responseItems.getResponseBinary().getResponse().isSuccessful()
                || responseItems.getResultsItems().size() != 1) {
            String message = loggingPrefix + "Cannot get login status from Cognite. Could not get a valid response.";
            LOG.error(message);
            throw new Exception(message);
        }

        // parser the response
        return LoginStatusParser.parseLoginStatus(responseItems.getResultsItems().get(0));
    }

    /**
     * Fetch relationships from Cognite.
     *
     * @param queryParameters The parameters for the data sets query.
     * @return
     */
    public ResultFutureIterator<String> readRelationships(Request queryParameters) {
        LOG.debug(loggingPrefix + "Initiating read relationships service.");

        PostJsonListRequestProvider requestProvider = PostJsonListRequestProvider.builder()
                .setEndpoint("relationships/list")
                .setRequest(queryParameters)
                .setSdkIdentifier(getClient().getClientConfig().getSdkIdentifier())
                .setAppIdentifier(getClient().getClientConfig().getAppIdentifier())
                .setSessionIdentifier(getClient().getClientConfig().getSessionIdentifier())
                .setBetaEnabled(true)
                .build();

        return ResultFutureIterator.<String>of(getClient(), requestProvider, JsonItemResponseParser.create());
    }

    /**
     * Read relationships by id from Cognite.
     *
     * @return
     */
    public ItemReader<String> readRelationshipsById() {
        LOG.debug(loggingPrefix + "Initiating read relationships by id service.");

        PostJsonRequestProvider requestProvider = PostJsonRequestProvider.builder()
                .setEndpoint("relationships/byids")
                .setSdkIdentifier(getClient().getClientConfig().getSdkIdentifier())
                .setAppIdentifier(getClient().getClientConfig().getAppIdentifier())
                .setSessionIdentifier(getClient().getClientConfig().getSessionIdentifier())
                .build();

        return SingleRequestItemReader.of(getClient(), requestProvider, JsonItemResponseParser.create());
    }

    /**
     * Write relationships to Cognite.
     *
     * Calling this method will return an <code>ItemWriter</code>
     * @return
     */
    public ItemWriter writeRelationships() {
        LOG.debug(loggingPrefix + "Initiating write relationships service.");

        PostJsonRequestProvider requestProvider = PostJsonRequestProvider.builder()
                .setEndpoint("relationships")
                .setRequest(Request.create())
                .setSdkIdentifier(getClient().getClientConfig().getSdkIdentifier())
                .setAppIdentifier(getClient().getClientConfig().getAppIdentifier())
                .setSessionIdentifier(getClient().getClientConfig().getSessionIdentifier())
                .build();

        return ItemWriter.of(getClient(), requestProvider);
    }

    /**
     * Update relationships to Cognite.
     *
     * Calling this method will return an <code>ItemWriter</code>
     * @return
     */
    public ItemWriter updateRelationships() {
        LOG.debug(loggingPrefix + "Initiating update relationships service.");

        PostJsonRequestProvider requestProvider = PostJsonRequestProvider.builder()
                .setEndpoint("relationships/update")
                .setRequest(Request.create())
                .setSdkIdentifier(getClient().getClientConfig().getSdkIdentifier())
                .setAppIdentifier(getClient().getClientConfig().getAppIdentifier())
                .setSessionIdentifier(getClient().getClientConfig().getSessionIdentifier())
                .build();

        return ItemWriter.of(getClient(), requestProvider);
    }

    /**
     * Delete relationships in Cognite.
     *
     * Calling this method will return an <code>ItemWriter</code>
     * @return
     */
    public ItemWriter deleteRelationships() {
        LOG.debug(loggingPrefix + "Initiating delete relationships service.");

        PostJsonRequestProvider requestProvider = PostJsonRequestProvider.builder()
                .setEndpoint("relationships/delete")
                .setRequest(Request.create())
                .setSdkIdentifier(getClient().getClientConfig().getSdkIdentifier())
                .setAppIdentifier(getClient().getClientConfig().getAppIdentifier())
                .setSessionIdentifier(getClient().getClientConfig().getSessionIdentifier())
                .build();

        return ItemWriter.of(getClient(), requestProvider);
    }

    /**
     * Update data sets in Cognite.
     *
     * Calling this method will return an <code>ItemWriter</code>
     * @return
     */
    public ItemWriter updateDataSets() {
        LOG.debug(loggingPrefix + "Initiating update data sets service.");

        PostJsonRequestProvider requestProvider = PostJsonRequestProvider.builder()
                .setEndpoint("datasets/update")
                .setRequest(Request.create())
                .setSdkIdentifier(getClient().getClientConfig().getSdkIdentifier())
                .setAppIdentifier(getClient().getClientConfig().getAppIdentifier())
                .setSessionIdentifier(getClient().getClientConfig().getSessionIdentifier())
                .build();

        return ItemWriter.of(getClient(), requestProvider);
    }

    /**
     * Fetch data sets from Cognite.
     *
     * @param queryParameters The parameters for the data sets query.
     * @return
     */
    public ResultFutureIterator<String> readDataSets(Request queryParameters) {
        LOG.debug(loggingPrefix + "Initiating read data sets service.");

        PostJsonListRequestProvider requestProvider = PostJsonListRequestProvider.builder()
                .setEndpoint("datasets/list")
                .setRequest(queryParameters)
                .setSdkIdentifier(getClient().getClientConfig().getSdkIdentifier())
                .setAppIdentifier(getClient().getClientConfig().getAppIdentifier())
                .setSessionIdentifier(getClient().getClientConfig().getSessionIdentifier())
                .build();

        return ResultFutureIterator.<String>of(getClient(), requestProvider, JsonItemResponseParser.create());
    }

    /**
     * Read data sets aggregates from Cognite.
     *
     * @return
     */
    public ItemReader<String> readDataSetsAggregates() {
        LOG.debug(loggingPrefix + "Initiating read data set aggregates service.");

        PostJsonRequestProvider requestProvider = PostJsonRequestProvider.builder()
                .setEndpoint("datasets/aggregate")
                .setSdkIdentifier(getClient().getClientConfig().getSdkIdentifier())
                .setAppIdentifier(getClient().getClientConfig().getAppIdentifier())
                .setSessionIdentifier(getClient().getClientConfig().getSessionIdentifier())
                .build();

        return SingleRequestItemReader.of(getClient(), requestProvider, JsonResponseParser.create());
    }

    /**
     * Read data sets by id from Cognite.
     *
     * @return
     */
    public ItemReader<String> readDataSetsById() {
        LOG.debug(loggingPrefix + "Initiating read data sets by id service.");

        PostJsonRequestProvider requestProvider = PostJsonRequestProvider.builder()
                .setEndpoint("datasets/byids")
                .setSdkIdentifier(getClient().getClientConfig().getSdkIdentifier())
                .setAppIdentifier(getClient().getClientConfig().getAppIdentifier())
                .setSessionIdentifier(getClient().getClientConfig().getSessionIdentifier())
                .build();

        return SingleRequestItemReader.of(getClient(), requestProvider, JsonItemResponseParser.create());
    }

    /**
     * Write data sets to Cognite.
     *
     * Calling this method will return an <code>ItemWriter</code>
     * @return
     */
    public ItemWriter writeDataSets() {
        LOG.debug(loggingPrefix + "Initiating write data sets service.");

        PostJsonRequestProvider requestProvider = PostJsonRequestProvider.builder()
                .setEndpoint("datasets")
                .setRequest(Request.create())
                .setSdkIdentifier(getClient().getClientConfig().getSdkIdentifier())
                .setAppIdentifier(getClient().getClientConfig().getAppIdentifier())
                .setSessionIdentifier(getClient().getClientConfig().getSessionIdentifier())
                .build();

        return ItemWriter.of(getClient(), requestProvider);
    }

    /**
     * Read extraction pipelines from Cognite.
     *
     * @param queryParameters The parameters for the events query.
     * @return
     */
    public ResultFutureIterator<String> readExtractionPipelines(Request queryParameters) {
        PostJsonListRequestProvider requestProvider = PostJsonListRequestProvider.builder()
                .setEndpoint("extpipes/list")
                .setRequest(queryParameters)
                .setSdkIdentifier(getClient().getClientConfig().getSdkIdentifier())
                .setAppIdentifier(getClient().getClientConfig().getAppIdentifier())
                .setSessionIdentifier(getClient().getClientConfig().getSessionIdentifier())
                .build();

        return ResultFutureIterator.<String>of(getClient(), requestProvider, JsonItemResponseParser.create());
    }

    /**
     * Read extraction pipelines by id from Cognite.
     *
     * @return
     */
    public ItemReader<String> readExtractionPipelinesById() {
        PostJsonRequestProvider requestProvider = PostJsonRequestProvider.builder()
                .setEndpoint("extpipes/byids")
                .setSdkIdentifier(getClient().getClientConfig().getSdkIdentifier())
                .setAppIdentifier(getClient().getClientConfig().getAppIdentifier())
                .setSessionIdentifier(getClient().getClientConfig().getSessionIdentifier())
                .build();

        return SingleRequestItemReader.of(getClient(), requestProvider, JsonItemResponseParser.create());
    }

    /**
     * Write extraction pipelines to Cognite.
     *
     * Calling this method will return an <code>ItemWriter</code>
     * @return
     */
    public ItemWriter writeExtractionPipelines() {
        PostJsonRequestProvider requestProvider = PostJsonRequestProvider.builder()
                .setEndpoint("extpipes")
                .setRequest(Request.create())
                .setSdkIdentifier(getClient().getClientConfig().getSdkIdentifier())
                .setAppIdentifier(getClient().getClientConfig().getAppIdentifier())
                .setSessionIdentifier(getClient().getClientConfig().getSessionIdentifier())
                .build();

        return ItemWriter.of(getClient(), requestProvider);
    }

    /**
     * Update extraction pipelines in Cognite.
     *
     * Calling this method will return an <code>ItemWriter</code>
     * @return
     */
    public ItemWriter updateExtractionPipelines() {
        PostJsonRequestProvider requestProvider = PostJsonRequestProvider.builder()
                .setEndpoint("extpipes/update")
                .setRequest(Request.create())
                .setSdkIdentifier(getClient().getClientConfig().getSdkIdentifier())
                .setAppIdentifier(getClient().getClientConfig().getAppIdentifier())
                .setSessionIdentifier(getClient().getClientConfig().getSessionIdentifier())
                .build();

        return ItemWriter.of(getClient(), requestProvider);
    }

    /**
     * Delete extraction pipelines in Cognite.
     *
     * Calling this method will return an <code>ItemWriter</code>
     * @return
     */
    public ItemWriter deleteExtractionPipelines() {
        PostJsonRequestProvider requestProvider = PostJsonRequestProvider.builder()
                .setEndpoint("extpipes/delete")
                .setRequest(Request.create())
                .setSdkIdentifier(getClient().getClientConfig().getSdkIdentifier())
                .setAppIdentifier(getClient().getClientConfig().getAppIdentifier())
                .setSessionIdentifier(getClient().getClientConfig().getSessionIdentifier())
                .build();

        return ItemWriter.of(getClient(), requestProvider);
    }

    /**
     * Read extraction pipeline runs from Cognite.
     *
     * @param queryParameters The parameters for the events query.
     * @return
     */
    public ResultFutureIterator<String> readExtractionPipelineRuns(Request queryParameters) {
        PostJsonListRequestProvider requestProvider = PostJsonListRequestProvider.builder()
                .setEndpoint("extpipes/run/list")
                .setRequest(queryParameters)
                .setSdkIdentifier(getClient().getClientConfig().getSdkIdentifier())
                .setAppIdentifier(getClient().getClientConfig().getAppIdentifier())
                .setSessionIdentifier(getClient().getClientConfig().getSessionIdentifier())
                .build();

        return ResultFutureIterator.<String>of(getClient(), requestProvider, JsonItemResponseParser.create());
    }

    /**
     * Write extraction pipeline runs to Cognite.
     *
     * Calling this method will return an <code>ItemWriter</code>
     * @return
     */
    public ItemWriter writeExtractionPipelineRuns() {
        PostJsonRequestProvider requestProvider = PostJsonRequestProvider.builder()
                .setEndpoint("extpipes/runs")
                .setRequest(Request.create())
                .setSdkIdentifier(getClient().getClientConfig().getSdkIdentifier())
                .setAppIdentifier(getClient().getClientConfig().getAppIdentifier())
                .setSessionIdentifier(getClient().getClientConfig().getSessionIdentifier())
                .build();

        return ItemWriter.of(getClient(), requestProvider);
    }

    /**
     * Read labels from Cognite.
     *
     * @param queryParameters The parameters for the data sets query.
     * @return
     */
    public ResultFutureIterator<String> readLabels(Request queryParameters) {
        LOG.debug(loggingPrefix + "Initiating read labels service.");

        PostJsonListRequestProvider requestProvider = PostJsonListRequestProvider.builder()
                .setEndpoint("labels/list")
                .setRequest(queryParameters)
                .setSdkIdentifier(getClient().getClientConfig().getSdkIdentifier())
                .setAppIdentifier(getClient().getClientConfig().getAppIdentifier())
                .setSessionIdentifier(getClient().getClientConfig().getSessionIdentifier())
                .build();

        return ResultFutureIterator.<String>of(getClient(), requestProvider, JsonItemResponseParser.create());
    }

    /**
     * Write labels to Cognite.
     *
     * Calling this method will return an <code>ItemWriter</code>
     * @return
     */
    public ItemWriter writeLabels() {
        LOG.debug(loggingPrefix + "Initiating write labels service.");

        PostJsonRequestProvider requestProvider = PostJsonRequestProvider.builder()
                .setEndpoint("labels")
                .setRequest(Request.create())
                .setSdkIdentifier(getClient().getClientConfig().getSdkIdentifier())
                .setAppIdentifier(getClient().getClientConfig().getAppIdentifier())
                .setSessionIdentifier(getClient().getClientConfig().getSessionIdentifier())
                .build();

        return ItemWriter.of(getClient(), requestProvider);
    }

    /**
     * Delete labels in Cognite.
     *
     * Calling this method will return an <code>ItemWriter</code>
     * @return
     */
    public ItemWriter deleteLabels() {
        LOG.debug(loggingPrefix + "Initiating delete labels service.");

        PostJsonRequestProvider requestProvider = PostJsonRequestProvider.builder()
                .setEndpoint("labels/delete")
                .setRequest(Request.create())
                .setSdkIdentifier(getClient().getClientConfig().getSdkIdentifier())
                .setAppIdentifier(getClient().getClientConfig().getAppIdentifier())
                .setSessionIdentifier(getClient().getClientConfig().getSessionIdentifier())
                .build();

        return ItemWriter.of(getClient(), requestProvider);
    }

    /**
     * Read security categories from Cognite.
     *
     * @param queryParameters The parameters for the security categories query.
     * @return
     */
    public ResultFutureIterator<String> readSecurityCategories(Request queryParameters) {
        LOG.debug(loggingPrefix + "Initiating read security categories service.");

        GetSimpleListRequestProvider requestProvider = GetSimpleListRequestProvider.builder()
                .setEndpoint("securitycategories")
                .setRequest(queryParameters)
                .setSdkIdentifier(getClient().getClientConfig().getSdkIdentifier())
                .setAppIdentifier(getClient().getClientConfig().getAppIdentifier())
                .setSessionIdentifier(getClient().getClientConfig().getSessionIdentifier())
                .build();

        return ResultFutureIterator.<String>of(getClient(), requestProvider, JsonItemResponseParser.create());
    }

    /**
     * Write security categories to Cognite.
     *
     * Calling this method will return an <code>ItemWriter</code>
     * @return
     */
    public ItemWriter writeSecurityCategories() {
        LOG.debug(loggingPrefix + "Initiating write security categories service.");

        PostJsonRequestProvider requestProvider = PostJsonRequestProvider.builder()
                .setEndpoint("securitycategories")
                .setRequest(Request.create())
                .setSdkIdentifier(SDK_IDENTIFIER)
                .setAppIdentifier(getClient().getClientConfig().getAppIdentifier())
                .setSessionIdentifier(getClient().getClientConfig().getSessionIdentifier())
                .build();

        return ItemWriter.of(getClient(), requestProvider);
    }

    /**
     * Delete security categories in Cognite.
     *
     * Calling this method will return an <code>ItemWriter</code>
     * @return
     */
    public ItemWriter deleteSecurityCategories() {
        LOG.debug(loggingPrefix + "Initiating delete security categories service.");

        PostJsonRequestProvider requestProvider = PostJsonRequestProvider.builder()
                .setEndpoint("securitycategories/delete")
                .setRequest(Request.create())
                .setSdkIdentifier(SDK_IDENTIFIER)
                .setAppIdentifier(getClient().getClientConfig().getAppIdentifier())
                .setSessionIdentifier(getClient().getClientConfig().getSessionIdentifier())
                .build();

        return ItemWriter.of(getClient(), requestProvider);
    }

    /**
     * Detect references to assets and files in an engineering diagram and annotate the references with bounding boxes.
     * Finds entities in the engineering diagram that match a list of entity names,
     * for instance asset names. The P&ID must be a single-page PDF file.
     *
     * @return
     */
    public ItemReader<String> detectAnnotationsDiagrams() {
        PostJsonRequestProvider jobStartRequestProvider =
                PostJsonRequestProvider.builder()
                        .setEndpoint("context/diagram/detect")
                        .setSdkIdentifier(getClient().getClientConfig().getSdkIdentifier())
                        .setAppIdentifier(getClient().getClientConfig().getAppIdentifier())
                        .setSessionIdentifier(getClient().getClientConfig().getSessionIdentifier())
                        .build();

        RequestParametersResponseParser jobStartResponseParser = RequestParametersResponseParser.of(
                ImmutableMap.of("jobId", "jobId"));

        GetJobIdRequestProvider jobResultsRequestProvider = GetJobIdRequestProvider.of("context/diagram/detect")
                .toBuilder()
                .setSdkIdentifier(getClient().getClientConfig().getSdkIdentifier())
                .setAppIdentifier(getClient().getClientConfig().getAppIdentifier())
                .setSessionIdentifier(getClient().getClientConfig().getSessionIdentifier())
                .build();

        return AsyncJobReader.of(getClient(), jobStartRequestProvider, jobResultsRequestProvider, JsonItemResponseParser.create())
                .withJobStartResponseParser(jobStartResponseParser);
    }

    /**
     * Convert an engineering diagram in PDF format to an interactive SVG where
     * the provided annotations are highlighted.
     *
     * @return
     */
    public ItemReader<String> convertDiagrams() {
        PostJsonRequestProvider jobStartRequestProvider =
                PostJsonRequestProvider.builder()
                        .setEndpoint("context/diagram/convert")
                        .setSdkIdentifier(getClient().getClientConfig().getSdkIdentifier())
                        .setAppIdentifier(getClient().getClientConfig().getAppIdentifier())
                        .setSessionIdentifier(getClient().getClientConfig().getSessionIdentifier())
                        .build();

        RequestParametersResponseParser jobStartResponseParser = RequestParametersResponseParser.of(
                ImmutableMap.of("jobId", "jobId"));

        GetJobIdRequestProvider jobResultsRequestProvider = GetJobIdRequestProvider.of("context/diagram/convert")
                .toBuilder()
                .setSdkIdentifier(getClient().getClientConfig().getSdkIdentifier())
                .setAppIdentifier(getClient().getClientConfig().getAppIdentifier())
                .setSessionIdentifier(getClient().getClientConfig().getSessionIdentifier())
                .build();

        return AsyncJobReader.of(getClient(), jobStartRequestProvider, jobResultsRequestProvider, JsonItemResponseParser.create())
                .withJobStartResponseParser(jobStartResponseParser);
    }

    /**
     * Create a reader for listing entity matcher models.
     *
     * @return An {@link ItemReader<String>} for reading the models.
     */
    public ItemReader<String> readEntityMatcherModels() {
        LOG.debug(loggingPrefix + "Initiating read entity matcher models service.");

        // todo Implement new list entity matcher models
        GetPlaygroundRequestProvider requestProvider = GetPlaygroundRequestProvider.builder()
                .setEndpoint("context/entity_matching")
                .setSdkIdentifier(getClient().getClientConfig().getSdkIdentifier())
                .setAppIdentifier(getClient().getClientConfig().getAppIdentifier())
                .setSessionIdentifier(getClient().getClientConfig().getSessionIdentifier())
                .build();

        return SingleRequestItemReader.of(getClient(), requestProvider, JsonItemResponseParser.create());
    }

    /**
     * Create a writer for deleting entity matcher models.
     *
     * @return An {@link ItemWriter} for deleting the models
     */
    public ItemWriter deleteEntityMatcherModels() {
        LOG.debug(loggingPrefix + "Initiating delete entity matcher models service.");

        PostJsonRequestProvider requestProvider = PostJsonRequestProvider.builder()
                .setEndpoint("context/entitymatching/delete")
                .setRequest(Request.create())
                .setSdkIdentifier(getClient().getClientConfig().getSdkIdentifier())
                .setAppIdentifier(getClient().getClientConfig().getAppIdentifier())
                .setSessionIdentifier(getClient().getClientConfig().getSessionIdentifier())
                .build();

        return ItemWriter.of(getClient(), requestProvider);
    }

    /**
     * Create an entity matcher predict reader.
     *
     * @return
     */
    public ItemReader<String> entityMatcherPredict() {
        LOG.debug(loggingPrefix + "Initiating entity matcher predict service.");

        PostJsonRequestProvider jobStartRequestProvider =
                PostJsonRequestProvider.builder()
                        .setEndpoint("context/entitymatching/predict")
                        .setSdkIdentifier(getClient().getClientConfig().getSdkIdentifier())
                        .setAppIdentifier(getClient().getClientConfig().getAppIdentifier())
                        .setSessionIdentifier(getClient().getClientConfig().getSessionIdentifier())
                        .build();

        RequestParametersResponseParser jobStartResponseParser = RequestParametersResponseParser
                .of(ImmutableMap.of("jobId", "jobId"));

        GetJobIdRequestProvider jobResultsRequestProvider =
                GetJobIdRequestProvider.of("context/entitymatching/jobs")
                .toBuilder()
                .setSdkIdentifier(getClient().getClientConfig().getSdkIdentifier())
                .setAppIdentifier(getClient().getClientConfig().getAppIdentifier())
                .setSessionIdentifier(getClient().getClientConfig().getSessionIdentifier())
                .build();

        return AsyncJobReader.of(getClient(), jobStartRequestProvider, jobResultsRequestProvider, JsonItemResponseParser.create())
                .withJobStartResponseParser(jobStartResponseParser);
    }

    /**
     * Create an entity matcher training executor.
     *
     * @return
     */
    public Connector<String> entityMatcherFit() {
        LOG.debug(loggingPrefix + "Initiating entity matcher training service.");

        PostJsonRequestProvider jobStartRequestProvider =
                PostJsonRequestProvider.builder()
                        .setEndpoint("context/entitymatching")
                        .setSdkIdentifier(getClient().getClientConfig().getSdkIdentifier())
                        .setAppIdentifier(getClient().getClientConfig().getAppIdentifier())
                        .setSessionIdentifier(getClient().getClientConfig().getSessionIdentifier())
                        .build();

        RequestParametersResponseParser jobStartResponseParser = RequestParametersResponseParser.of(
                ImmutableMap.of("id", "id"));

        GetIdRequestProvider jobResultsRequestProvider =
                GetIdRequestProvider.of("context/entitymatching")
                        .toBuilder()
                        .setSdkIdentifier(getClient().getClientConfig().getSdkIdentifier())
                        .setAppIdentifier(getClient().getClientConfig().getAppIdentifier())
                        .setSessionIdentifier(getClient().getClientConfig().getSessionIdentifier())
                        .build();

        return AsyncJobReader.of(getClient(), jobStartRequestProvider, jobResultsRequestProvider, JsonResponseParser.create())
                .withJobStartResponseParser(jobStartResponseParser);
    }

    /**
     * Fetch 3d models from Cognite.
     *
     * @param queryParameters The parameters for the events query.
     * @return
     */
    public Iterator<CompletableFuture<ResponseItems<String>>> readThreeDModels(Request queryParameters) {
        LOG.debug(loggingPrefix + "Initiating read 3d models service.");

        GetSimpleListRequestProvider requestProvider = GetSimpleListRequestProvider.builder()
                .setEndpoint("3d/models")
                .setRequest(queryParameters)
                .setSdkIdentifier(getClient().getClientConfig().getSdkIdentifier())
                .setAppIdentifier(getClient().getClientConfig().getAppIdentifier())
                .setSessionIdentifier(getClient().getClientConfig().getSessionIdentifier())
                .build();

        return ResultFutureIterator.<String>of(getClient(), requestProvider, JsonItemResponseParser.create());
    }

    /**
     * Write 3D Models to Cognite.
     *
     * Calling this method will return an <code>ItemWriter</code>
     * @return
     */
    public ItemWriter writeThreeDModels() {
        PostJsonRequestProvider requestProvider = PostJsonRequestProvider.builder()
                .setEndpoint("3d/models")
                .setRequest(Request.create())
                .setSdkIdentifier(getClient().getClientConfig().getSdkIdentifier())
                .setAppIdentifier(getClient().getClientConfig().getAppIdentifier())
                .setSessionIdentifier(getClient().getClientConfig().getSessionIdentifier())
                .build();

        return ItemWriter.of(getClient(), requestProvider);
    }

    /**
     * Update 3D Models in Cognite.
     *
     * Calling this method will return an <code>ItemWriter</code>
     * @return
     */
    public ItemWriter updateThreeDModels() {
        PostJsonRequestProvider requestProvider = PostJsonRequestProvider.builder()
                .setEndpoint("3d/models/update")
                .setRequest(Request.create())
                .setSdkIdentifier(getClient().getClientConfig().getSdkIdentifier())
                .setAppIdentifier(getClient().getClientConfig().getAppIdentifier())
                .setSessionIdentifier(getClient().getClientConfig().getSessionIdentifier())
                .build();

        return ItemWriter.of(getClient(), requestProvider);
    }

    /**
     * Create a writer for deleting 3D Models.
     *
     * @return An {@link ItemWriter} for deleting the models
     */
    public ItemWriter deleteThreeDModels() {
        LOG.debug(loggingPrefix + "Initiating delete 3D Models service.");

        PostJsonRequestProvider requestProvider = PostJsonRequestProvider.builder()
                .setEndpoint("3d/models/delete")
                .setRequest(Request.create())
                .setSdkIdentifier(getClient().getClientConfig().getSdkIdentifier())
                .setAppIdentifier(getClient().getClientConfig().getAppIdentifier())
                .setSessionIdentifier(getClient().getClientConfig().getSessionIdentifier())
                .build();

        return ItemWriter.of(getClient(), requestProvider);
    }

    /**
     * Read 3D Models by id from Cognite.
     *
     * @return
     */
    public ItemReader<String> readThreeDModelsById() {
        GetIdRequestProvider requestProvider =
                GetIdRequestProvider.of("3d/models")
                        .toBuilder()
                        .setSdkIdentifier(getClient().getClientConfig().getSdkIdentifier())
                        .setAppIdentifier(getClient().getClientConfig().getAppIdentifier())
                        .setSessionIdentifier(getClient().getClientConfig().getSessionIdentifier())
                        .build();

        return SingleRequestItemReader.of(getClient(), requestProvider, JsonItemResponseParser.create());
    }

    /**
     * Read 3d models revisions by id from Cognite.
     *
     * @return
     */
    public ItemReader<String> readThreeDModelsRevisionsById(Long modelId) {

        GetIdRequestProvider requestProvider =
                GetIdRequestProvider.of("3d/models/" + modelId + "/revisions")
                        .toBuilder()
                        .setSdkIdentifier(getClient().getClientConfig().getSdkIdentifier())
                        .setAppIdentifier(getClient().getClientConfig().getAppIdentifier())
                        .setSessionIdentifier(getClient().getClientConfig().getSessionIdentifier())
                        .build();

        return SingleRequestItemReader.of(getClient(), requestProvider, JsonItemResponseParser.create());
    }

    /**
     * Read 3D Models Revisions from Cognite.
     *
     * @param queryParameters The parameters for the events query.
     *
     * @return
     */
    public Iterator<CompletableFuture<ResponseItems<String>>> readThreeDModelsRevisions(Request queryParameters) {
        LOG.debug(loggingPrefix + "Initiating read 3d models revisions service.");

        Long modelId = (Long) queryParameters.getRequestParameters().get("modelId");

        GetSimpleListRequestProvider requestProvider = GetSimpleListRequestProvider.builder()
                .setEndpoint("3d/models/" + modelId + "/revisions")
                .setRequest(queryParameters)
                .setSdkIdentifier(getClient().getClientConfig().getSdkIdentifier())
                .setAppIdentifier(getClient().getClientConfig().getAppIdentifier())
                .setSessionIdentifier(getClient().getClientConfig().getSessionIdentifier())
                .build();

        return ResultFutureIterator.<String>of(getClient(), requestProvider, JsonItemResponseParser.create());
    }

    /**
     * Write 3D Models Revisions to Cognite.
     *
     * Calling this method will return an <code>ItemWriter</code>
     * @param modelId The id of {@link ThreeDModel} object
     * @return
     */
    public ItemWriter writeThreeDModelsRevisions(Long modelId) {
        LOG.debug(loggingPrefix + "Initiating write 3d models revisions service.");

        PostJsonRequestProvider requestProvider = PostJsonRequestProvider.builder()
                .setEndpoint("3d/models/" + modelId + "/revisions")
                .setRequest(Request.create())
                .setSdkIdentifier(getClient().getClientConfig().getSdkIdentifier())
                .setAppIdentifier(getClient().getClientConfig().getAppIdentifier())
                .setSessionIdentifier(getClient().getClientConfig().getSessionIdentifier())
                .build();

        return ItemWriter.of(getClient(), requestProvider);
    }

    /**
     * Update 3D Models Revisions in Cognite.
     *
     * Calling this method will return an <code>ItemWriter</code>
     * @param modelId The id of {@link ThreeDModel} object
     * @return
     */
    public ItemWriter updateThreeDModelsRevisions(Long modelId) {
        PostJsonRequestProvider requestProvider = PostJsonRequestProvider.builder()
                .setEndpoint("3d/models/" + modelId + "/revisions/update")
                .setRequest(Request.create())
                .setSdkIdentifier(getClient().getClientConfig().getSdkIdentifier())
                .setAppIdentifier(getClient().getClientConfig().getAppIdentifier())
                .setSessionIdentifier(getClient().getClientConfig().getSessionIdentifier())
                .build();

        return ItemWriter.of(getClient(), requestProvider);
    }

    /**
     * Create a writer for deleting 3D Models Revisions.
     *
     * @param modelId The id of {@link ThreeDModel} object
     * @return An {@link ItemWriter} for deleting the models
     */
    public ItemWriter deleteThreeDModelsRevisions(Long modelId) {
        PostJsonRequestProvider requestProvider = PostJsonRequestProvider.builder()
                .setEndpoint("3d/models/" + modelId + "/revisions/delete")
                .setRequest(Request.create())
                .setSdkIdentifier(getClient().getClientConfig().getSdkIdentifier())
                .setAppIdentifier(getClient().getClientConfig().getAppIdentifier())
                .setSessionIdentifier(getClient().getClientConfig().getSessionIdentifier())
                .build();

        return ItemWriter.of(getClient(), requestProvider);
    }

    /**
     * Read 3d Available Outputs by modeId and revisionId from Cognite.
     *
     * @return
     */
    public ItemReader<String> readThreeDOutputs() {

        ThreeDOutputsRequestProvider requestProvider = ThreeDOutputsRequestProvider.builder()
                .setEndpoint("3d/models/")
                .setSdkIdentifier(getClient().getClientConfig().getSdkIdentifier())
                .setAppIdentifier(getClient().getClientConfig().getAppIdentifier())
                .setSessionIdentifier(getClient().getClientConfig().getSessionIdentifier())
                .build();

        return SingleRequestItemReader.of(getClient(), requestProvider, JsonItemResponseParser.create());
    }

    public ItemReader<String> readThreeDRevisionLogs() {
        ThreeDRevisionLogsRequestProvider requestProvider = ThreeDRevisionLogsRequestProvider.builder()
                .setEndpoint("3d/models/")
                .setSdkIdentifier(getClient().getClientConfig().getSdkIdentifier())
                .setAppIdentifier(getClient().getClientConfig().getAppIdentifier())
                .setSessionIdentifier(getClient().getClientConfig().getSessionIdentifier())
                .build();

        return SingleRequestItemReader.of(getClient(), requestProvider, JsonItemResponseParser.create());
    }

    public ItemReader<String> readThreeDNodes() {
        ThreeDNodesRequestProvider requestProvider = ThreeDNodesRequestProvider.builder()
                .setEndpoint("3d/models/")
                .setSdkIdentifier(getClient().getClientConfig().getSdkIdentifier())
                .setAppIdentifier(getClient().getClientConfig().getAppIdentifier())
                .setSessionIdentifier(getClient().getClientConfig().getSessionIdentifier())
                .build();

        return SingleRequestItemReader.of(getClient(), requestProvider, JsonItemResponseParser.create());
    }

    public Iterator<CompletableFuture<ResponseItems<String>>> readThreeDNodes(Request queryParameters) {
        ThreeDNodesRequestProvider requestProvider = ThreeDNodesRequestProvider.builder()
                .setEndpoint("3d/models/")
                .setRequest(queryParameters)
                .setSdkIdentifier(getClient().getClientConfig().getSdkIdentifier())
                .setAppIdentifier(getClient().getClientConfig().getAppIdentifier())
                .setSessionIdentifier(getClient().getClientConfig().getSessionIdentifier())
                .build();

        return ResultFutureIterator.<String>of(getClient(), requestProvider, JsonItemResponseParser.create());
    }

    public Iterator<CompletableFuture<ResponseItems<String>>> filterThreeDNodes(Long modelId, Long revisionId, Request queryParameters) {
        ThreeDNodesFilterRequestProvider requestProvider = ThreeDNodesFilterRequestProvider.builder()
                .setEndpoint("3d/models/" + modelId + "/revisions/" + revisionId + "/nodes/list")
                .setRequest(queryParameters)
                .setSdkIdentifier(getClient().getClientConfig().getSdkIdentifier())
                .setAppIdentifier(getClient().getClientConfig().getAppIdentifier())
                .setSessionIdentifier(getClient().getClientConfig().getSessionIdentifier())
                .build();

        return ResultFutureIterator.<String>of(getClient(), requestProvider, JsonItemResponseParser.create());

    }

    public Iterator<CompletableFuture<ResponseItems<String>>> readThreeDAncestorNodes(Request queryParameters) {
        ThreeDAncestorNodesRequestProvider requestProvider = ThreeDAncestorNodesRequestProvider.builder()
                .setEndpoint("3d/models/")
                .setRequest(queryParameters)
                .setSdkIdentifier(getClient().getClientConfig().getSdkIdentifier())
                .setAppIdentifier(getClient().getClientConfig().getAppIdentifier())
                .setSessionIdentifier(getClient().getClientConfig().getSessionIdentifier())
                .build();

        return ResultFutureIterator.<String>of(getClient(), requestProvider, JsonItemResponseParser.create());
    }

    public ItemReader<String> readThreeDAncestorNodes() {
        ThreeDAncestorNodesRequestProvider requestProvider = ThreeDAncestorNodesRequestProvider.builder()
                .setEndpoint("3d/models/")
                .setSdkIdentifier(getClient().getClientConfig().getSdkIdentifier())
                .setAppIdentifier(getClient().getClientConfig().getAppIdentifier())
                .setSessionIdentifier(getClient().getClientConfig().getSessionIdentifier())
                .build();

        return SingleRequestItemReader.of(getClient(), requestProvider, JsonItemResponseParser.create());
    }

    public ItemReader<String> readThreeDNodesById(Long modelId, Long revisionId) {

        PostJsonRequestProvider requestProvider = PostJsonRequestProvider.builder()
                .setEndpoint("3d/models/" + modelId + "/revisions/" + revisionId + "/nodes/byids")
                .setSdkIdentifier(getClient().getClientConfig().getSdkIdentifier())
                .setAppIdentifier(getClient().getClientConfig().getAppIdentifier())
                .setSessionIdentifier(getClient().getClientConfig().getSessionIdentifier())
                .build();

        return SingleRequestItemReader.of(getClient(), requestProvider, JsonItemResponseParser.create());
    }

    /**
     * Update the Thumbnail of Revision
     *
     * Calling this method will return an <code>ItemWriter</code>
     * @param modelId The id of {@link ThreeDModel} object
     * @param revisionId The id of {@link ThreeDModelRevision} object
     * @return
     */
    public ItemWriter updateThreeDTRevisionThumbnail(Long modelId, Long revisionId) {
        PostJsonRequestProvider requestProvider = PostJsonRequestProvider.builder()
                .setEndpoint("3d/models/" + modelId + "/revisions/" + revisionId + "/thumbnail")
                .setRequest(Request.create())
                .setSdkIdentifier(getClient().getClientConfig().getSdkIdentifier())
                .setAppIdentifier(getClient().getClientConfig().getAppIdentifier())
                .setSessionIdentifier(getClient().getClientConfig().getSessionIdentifier())
                .build();

        return ItemWriter.of(getClient(), requestProvider);
    }
<<<<<<< HEAD

    public Iterator<CompletableFuture<ResponseItems<String>>> readThreeDAssetMappings(Request requestParameters) {
        ThreeDAssetMappingsRequestProvider requestProvider = ThreeDAssetMappingsRequestProvider.builder()
                .setEndpoint("3d/models/")
                .setRequest(requestParameters)
                .setSdkIdentifier(getClient().getClientConfig().getSdkIdentifier())
                .setAppIdentifier(getClient().getClientConfig().getAppIdentifier())
                .setSessionIdentifier(getClient().getClientConfig().getSessionIdentifier())
                .build();

        return ResultFutureIterator.<String>of(getClient(), requestProvider, JsonItemResponseParser.create());
    }

    public Iterator<CompletableFuture<ResponseItems<String>>> filterThreeDAssetMappings(Long modelId, Long revisionId, Request requestParameters) {
        ThreeDAssetMappingsFilterRequestProvider requestProvider = ThreeDAssetMappingsFilterRequestProvider.builder()
                .setEndpoint("3d/models/" + modelId + "/revisions/" + revisionId + "/mappings/list")
                .setRequest(requestParameters)
                .setSdkIdentifier(getClient().getClientConfig().getSdkIdentifier())
                .setAppIdentifier(getClient().getClientConfig().getAppIdentifier())
                .setSessionIdentifier(getClient().getClientConfig().getSessionIdentifier())
                .build();

        return ResultFutureIterator.<String>of(getClient(), requestProvider, JsonItemResponseParser.create());
    }

    public ItemWriter writeThreeDAssetMappings(Long modelId, Long revisionId) {
        LOG.debug(loggingPrefix + "Initiating write 3d asset mappings service.");
        PostJsonRequestProvider requestProvider = PostJsonRequestProvider.builder()
                .setEndpoint("3d/models/" + modelId + "/revisions/" + revisionId + "/mappings")
                .setRequest(Request.create())
                .setSdkIdentifier(getClient().getClientConfig().getSdkIdentifier())
                .setAppIdentifier(getClient().getClientConfig().getAppIdentifier())
                .setSessionIdentifier(getClient().getClientConfig().getSessionIdentifier())
                .build();

        return ItemWriter.of(getClient(), requestProvider);
    }

    public ItemWriter deleteThreeDAssetMappings(Long modelId, Long revisionId) {
        PostJsonRequestProvider requestProvider = PostJsonRequestProvider.builder()
                .setEndpoint("3d/models/" + modelId + "/revisions/" + revisionId + "/mappings/delete")
                .setRequest(Request.create())
                .setSdkIdentifier(getClient().getClientConfig().getSdkIdentifier())
                .setAppIdentifier(getClient().getClientConfig().getAppIdentifier())
                .setSessionIdentifier(getClient().getClientConfig().getSessionIdentifier())
                .build();

        return ItemWriter.of(getClient(), requestProvider);
    }
=======
>>>>>>> 00376c5e

    @AutoValue.Builder
    public abstract static class Builder {
        public abstract Builder setClient(CogniteClient value);
        abstract ConnectorServiceV1 build();
    }

    /**
     * Base class for read and write requests.
     */
    abstract public static class ConnectorBase implements Serializable {
        // Default response parsers
        static final ResponseParser<String> DEFAULT_RESPONSE_PARSER = JsonItemResponseParser.create();
        static final ResponseParser<String> DEFAULT_DUPLICATES_RESPONSE_PARSER = JsonErrorItemResponseParser.builder()
                .setErrorSubPath("duplicated")
                .build();
        static final ResponseParser<String> DEFAULT_MISSING_RESPONSE_PARSER = JsonErrorItemResponseParser.builder()
                .setErrorSubPath("missing")
                .build();

        final Logger LOG = LoggerFactory.getLogger(this.getClass());

        abstract RequestProvider getRequestProvider();
        abstract CogniteClient getClient();
        abstract RequestExecutor getRequestExecutor();

        public abstract static class Builder<B extends Builder<B>> {
            abstract B setRequestProvider(RequestProvider value);
            abstract B setClient(CogniteClient value);
            abstract B setRequestExecutor(RequestExecutor value);
        }
    }

    /**
     * Iterator for paging through requests based on response cursors.
     *
     * This iterator is based on async request, and will return a {@link CompletableFuture} on each
     * {@code next()} call.
     *
     * However, {@code hasNext()} needs to wait for the current request to complete before being
     * able to evaluate if it carries a cursor to the next page.
     *
     * @param <T>
     */
    @AutoValue
    public abstract static class ResultFutureIterator<T>
            extends ConnectorBase implements Iterator<CompletableFuture<ResponseItems<T>>> {
        private final String randomIdString = RandomStringUtils.randomAlphanumeric(5);
        private final String loggingPrefix = "ResultFutureIterator [" + randomIdString + "] -";

        private CompletableFuture<ResponseItems<T>> currentResponseFuture = null;

        private static <T> Builder<T> builder() {
            return new com.cognite.client.servicesV1.AutoValue_ConnectorServiceV1_ResultFutureIterator.Builder<T>();
        }

        public static <T> ResultFutureIterator<T> of(CogniteClient client,
                                                     RequestProvider requestProvider,
                                                     ResponseParser<T> responseParser) {
            return ResultFutureIterator.<T>builder()
                    .setClient(client)
                    .setRequestExecutor(RequestExecutor.of(client.getHttpClient())
                            .withExecutor(client.getExecutorService())
                            .withMaxRetries(client.getClientConfig().getMaxRetries()))
                    .setRequestProvider(requestProvider)
                    .setResponseParser(responseParser)
                    .build();
        }

        abstract ResponseParser<T> getResponseParser();

        @Override
        public boolean hasNext() {
            // must wrap the logic in a try-catch since <hasNext> does not allow us to just re-throw the exceptions.
            try {
                if (currentResponseFuture == null) {
                    // Have not issued any request yet, so always return true to perform the first request.
                    return true;
                } else {
                    // We are past the first request. Check the current item if it has a next cursor
                    return getResponseParser().extractNextCursor(
                            currentResponseFuture.join().getResponseBinary().getResponseBodyBytes().toByteArray()
                            ).isPresent();
                }
            } catch (Exception e) {
                LOG.error(loggingPrefix + "Error when executing check for <hasNext>.", e);
                throw new RuntimeException(e);
            }
        }

        @Override
        public CompletableFuture<ResponseItems<T>> next() throws NoSuchElementException {
            if (!this.hasNext()) {
                LOG.warn(loggingPrefix + "Client calling next() when no more elements are left to iterate over");
                throw new NoSuchElementException("No more elements to iterate over.");
            }
            try {
                Optional<String> nextCursor = Optional.empty();
                if (null != currentResponseFuture) {
                    nextCursor = getResponseParser().extractNextCursor(
                            currentResponseFuture.join().getResponseBinary().getResponseBodyBytes().toByteArray()
                            );
                    LOG.debug(loggingPrefix + "More items to iterate over. Building next api request based on cursor: {}",
                            nextCursor.orElse("could not identify cursor--should be investigated"));

                    // should not happen, but let's check just in case.
                    if (!nextCursor.isPresent()) {
                        String message = loggingPrefix + "Invalid state. <hasNext()> indicated one more element,"
                                + " but no next cursor is found.";
                        LOG.error(message);
                        throw new Exception(message);
                    }
                } else {
                    LOG.debug(loggingPrefix + "Building first api request of the iterator.");
                }
                okhttp3.Request request = this.getRequestProvider().buildRequest(nextCursor);
                LOG.debug(loggingPrefix + "Built request for URL: {}", request.url().toString());

                // Execute the request and get the response future
                CompletableFuture<ResponseItems<T>> responseItemsFuture = getRequestExecutor()
                        .executeRequestAsync(request)
                        .thenApply(responseBinary ->
                            ResponseItems.of(getResponseParser(), responseBinary));

                currentResponseFuture = responseItemsFuture;
                return responseItemsFuture;

            } catch (Exception e) {
                String message = loggingPrefix + "Failed to get more elements when requesting new batch from Fusion: ";
                LOG.error(message, e);
                throw new NoSuchElementException(message + System.lineSeparator() + e.getMessage());
            }
        }

        @AutoValue.Builder
        abstract static class Builder<T> extends ConnectorBase.Builder<Builder<T>> {
            abstract Builder<T> setResponseParser(ResponseParser<T> value);

            abstract ResultFutureIterator<T> build();
        }
    }

    /**
     * Reads items from the Cognite API.
     *
     * This reader targets API endpoints which complete its operation in a single request.
     */
    @AutoValue
    public static abstract class SingleRequestItemReader<T> extends ConnectorBase implements ItemReader<T> {
        private final String randomIdString = RandomStringUtils.randomAlphanumeric(5);
        private final String loggingPrefix = "SingleRequestItemReader [" + randomIdString + "] -";

        static <T> Builder<T> builder() {
            return new com.cognite.client.servicesV1.AutoValue_ConnectorServiceV1_SingleRequestItemReader.Builder<T>();
        }

        /**
         * Creates an instance of this reader. You must provide a {@link RequestProvider} and a
         * {@link ResponseParser}.
         *
         * @param requestProvider
         * @param responseParser
         * @param <T>
         * @return
         */
        static <T> SingleRequestItemReader<T> of(CogniteClient client,
                                                 RequestProvider requestProvider,
                                                 ResponseParser<T> responseParser) {
            return SingleRequestItemReader.<T>builder()
                    .setClient(client)
                    .setRequestExecutor(RequestExecutor.of(client.getHttpClient())
                            .withExecutor(client.getExecutorService())
                            .withMaxRetries(client.getClientConfig().getMaxRetries())
                            .withValidResponseCodes(ImmutableList.of(400, 401, 409, 422)))
                    .setRequestProvider(requestProvider)
                    .setResponseParser(responseParser)
                    .build();
        }

        abstract ResponseParser<T> getResponseParser();

        /**
         * Executes a request to get items and blocks the thread until all items have been downloaded.
         *
         * @param items
         * @return
         * @throws Exception
         */
        public ResponseItems<T> getItems(Request items) throws Exception {
            return this.getItemsAsync(items).join();
        }

        /**
         * Executes an item-based request to get items asynchronously.
         *
         * @param items
         * @return
         * @throws Exception
         */
        public CompletableFuture<ResponseItems<T>> getItemsAsync(Request items) throws Exception {
            Preconditions.checkNotNull(items, "Input cannot be null.");

            // Execute the request and get the response future
            CompletableFuture<ResponseItems<T>> responseItemsFuture = getRequestExecutor()
                    .executeRequestAsync(getRequestProvider()
                            .withRequest(items)
                            .buildRequest(Optional.empty()))
                    .thenApply(responseBinary ->
                        ResponseItems.of(getResponseParser(), responseBinary));

            return responseItemsFuture;
        }

        @AutoValue.Builder
        abstract static class Builder<T> extends ConnectorBase.Builder<Builder<T>> {
            abstract Builder<T> setResponseParser(ResponseParser<T> value);

            abstract SingleRequestItemReader<T> build();
        }
    }

    /**
     * Reads items from the Cognite API.
     *
     * This reader targets API endpoints which complete its operation over two requests. I.e. async api
     * pattern where the first request starts the job and the second request collects the result.
     *
     * The reader works in two steps:
     * 1. Issue a "start job" request.
     * 2. Start a polling loop issuing "get job results/status" requests.
     *
     * The "start job" step is executed using the input {@link Request}, the configured
     * {@code RequestProvider} "jobStartRequestProvider" and the configured {@code JobStartResponseParser}.
     * This request will typically yield a response which contains the async job identification
     * parameters ({@code jobId}, {@code modelId}, etc.).
     * These identification parameters are again used as input for step 2, "get job results".
     *
     * The output from step 1 is a {@link Request} object representing the parameters to be used
     * as input to step 2, "get job results/update". The {@link Request} is interpreted by the
     * {@code JobResultRequestProvider} and the api will regularly be polled for job results. When the api provides
     * job results, this response is routed to the {@code ResponseParser} and returned.
     *
     */
    @AutoValue
    public static abstract class AsyncJobReader<T> extends ConnectorBase implements Connector<T>, ItemReader<T> {
        private static final int DEFAULT_MAX_WORKERS = 24;
        private static final ForkJoinPool DEFAULT_POOL = new ForkJoinPool(DEFAULT_MAX_WORKERS);

        // parsers for various job status attributes
        private static final JsonStringAttributeResponseParser jobStatusResponseParser =
                JsonStringAttributeResponseParser.create().withAttributePath("status");
        private static final JsonStringAttributeResponseParser errorMessageResponseParser =
                JsonStringAttributeResponseParser.create().withAttributePath("errorMessage");

        // default request and response parser / providers
        private static final RequestParametersResponseParser DEFAULT_JOB_START_RESPONSE_PARSER =
                RequestParametersResponseParser.of(ImmutableMap.of(
                        "modelId", "modelId",
                        "jobId", "jobId",
                        "id", "id"
                ));

        private final String randomIdString = RandomStringUtils.randomAlphanumeric(5);
        private final String loggingPrefix = "AsyncJobReader [" + randomIdString + "] -";
        private final ObjectMapper objectMapper = JsonUtil.getObjectMapperInstance();

        static <T> Builder<T> builder() {
            return new com.cognite.client.servicesV1.AutoValue_ConnectorServiceV1_AsyncJobReader.Builder<T>()
                    .setJobStartResponseParser(DEFAULT_JOB_START_RESPONSE_PARSER)
                    .setJobTimeoutDuration(DEFAULT_ASYNC_API_JOB_TIMEOUT)
                    .setPollingInterval(DEFAULT_ASYNC_API_JOB_POLLING_INTERVAL)
                    ;
        }

        /**
         * Creates an instance of this reader. You must provide a {@link RequestProvider} and a
         * {@link ResponseParser}.
         *
         * @param jobStartRequestProvider
         * @param jobResultRequestProvider
         * @param responseParser
         * @param <T>
         * @return
         */
        static <T> AsyncJobReader<T> of(CogniteClient client,
                                        RequestProvider jobStartRequestProvider,
                                        RequestProvider jobResultRequestProvider,
                                        ResponseParser<T> responseParser) {
            return AsyncJobReader.<T>builder()
                    .setClient(client)
                    .setRequestExecutor(RequestExecutor.of(client.getHttpClient())
                            .withExecutor(client.getExecutorService())
                            .withMaxRetries(client.getClientConfig().getMaxRetries())
                            .withValidResponseCodes(ImmutableList.of(400, 401, 409, 422)))
                    .setRequestProvider(jobStartRequestProvider)
                    .setJobResultRequestProvider(jobResultRequestProvider)
                    .setResponseParser(responseParser)
                    .build();
        }

        abstract Builder<T> toBuilder();
        abstract ResponseParser<T> getResponseParser();
        abstract ResponseParser<Request> getJobStartResponseParser();
        abstract RequestProvider getJobResultRequestProvider();
        abstract Duration getJobTimeoutDuration();
        abstract Duration getPollingInterval();

        /**
         * Sets the {@link ResponseParser} for the first/initial api request. This request will typically be
         * the job start/register request. This {@link ResponseParser} is responsible for generating the
         * {@link Request} for the second api request--the request that retrieves the job results.
         *
         * The job results request is built by the {@code JobResultRequestProvider}.
         *
         * @param responseParser
         * @return
         */
        AsyncJobReader<T> withJobStartResponseParser(ResponseParser<Request> responseParser) {
            return toBuilder().setJobStartResponseParser(responseParser).build();
        }

        /**
         * Set the {@code RequestProvider} for the second api request. This request will typically
         * retrieve the job results. This request provider receives its {@link Request} from
         * the {@code JobStartResponseParser}.
         *
         * @param requestProvider
         * @return
         */
        AsyncJobReader<T> withJobResultRequestProvider(RequestProvider requestProvider) {
            return toBuilder().setJobResultRequestProvider(requestProvider).build();
        }

        /**
         * Sets the timeout for the api job. This reader will wait for up to the timeout duration for the api
         * to complete the job.
         *
         * When the timeout is triggered, the reader will respond with the current job status (most likely
         * "Queued" or "Running").
         *
         * The default timeout is 15 minutes.
         *
         * @param timeout
         * @return
         */
        AsyncJobReader<T> withJobTimeout(Duration timeout) {
            return toBuilder().setJobTimeoutDuration(timeout).build();
        }

        /**
         * Sets the polling interval. The polling interval determines how often the reader requests a status
         * update from the api. This will affect the perceived responsiveness of the reader.
         *
         * Don't set the polling interval too low, or you risk overloading the api.
         *
         * The default polling interval is 2 sec.
         *
         * @param interval
         * @return
         */
        AsyncJobReader<T> withPollingInterval(Duration interval) {
            return toBuilder().setPollingInterval(interval).build();
        }

        /**
         * Executes a request to get items and blocks the thread until all items have been downloaded.
         *
         * @param items
         * @return
         * @throws Exception
         */
        public ResponseItems<T> execute(Request items) throws Exception {
            return this.getItemsAsync(items).join();
        }

        /**
         * Executes an item-based request to get items asynchronously.
         *
         * @param items
         * @return
         * @throws Exception
         */
        public CompletableFuture<ResponseItems<T>> executeAsync(Request items) throws Exception {
            return this.getItemsAsync(items);
        }

        /**
         * Executes a request to get items and blocks the thread until all items have been downloaded.
         *
         * @param items
         * @return
         * @throws Exception
         */
        public ResponseItems<T> getItems(Request items) throws Exception {
            return this.getItemsAsync(items).join();
        }

        /**
         * Executes an item-based request to get items asynchronously.
         *
         * @param items
         * @return
         * @throws Exception
         */
        public CompletableFuture<ResponseItems<T>> getItemsAsync(Request items) throws Exception {
            Preconditions.checkNotNull(items, "Input cannot be null.");
            LOG.debug(loggingPrefix + "Starting async api job.");

            // Execute the request and get the response future
            CompletableFuture<ResponseItems<T>> responseItemsFuture = getRequestExecutor()
                    .executeRequestAsync(getRequestProvider()
                            .withRequest(items)
                            .buildRequest(Optional.empty()))
                    .thenApply(responseBinary ->
                            ResponseItems.of(getJobStartResponseParser(), responseBinary)
                                    .withErrorMessageResponseParser(errorMessageResponseParser)
                                    .withStatusResponseParser(jobStatusResponseParser))
                    .thenApplyAsync(responseItems -> {
                        try {
                            List<String> responseStatus = responseItems.getStatus();
                            List<Request> resultsItems = responseItems.getResultsItems();

                            if (responseItems.isSuccessful()
                                    && !responseStatus.isEmpty()
                                    && !responseStatus.get(0).equalsIgnoreCase("Failed")
                                    && !resultsItems.isEmpty()) {
                                // We successfully started the async job
                                LOG.info(loggingPrefix + "The async api job successfully started with status: {},"
                                        + "Id: {}, JobId: {}",
                                        responseStatus.get(0),
                                        ItemParser.parseString(responseItems.getResponseBodyAsString(), "id")
                                                .orElse("[no id]"),
                                        ItemParser.parseString(responseItems.getResponseBodyAsString(), "jobId")
                                                .orElse("[no JobId]"));

                                // Activate the get results loop and return the end result.
                                // Must copy the project config (auth details) from the original request.
                                return getJobResult(resultsItems.get(0).withAuthConfig(items.getAuthConfig()),
                                        items);
                            } else {
                                // The async job did not start successfully
                                LOG.warn(loggingPrefix + "The async api job failed to start. Status: {}. Response payload: {} "
                                        + " Response headers: {}",
                                        !responseStatus.isEmpty() ? responseStatus.get(0) : "<no status available>",
                                        responseItems.getResponseBodyAsString(),
                                        responseItems.getResponseBinary().getResponse().headers());

                                return ResponseItems.of(getResponseParser(), responseItems.getResponseBinary());
                            }
                        } catch (Exception e) {
                            String message = String.format(loggingPrefix + "Error during async job execution. Response headers: %s%n"
                                    + "Response summary: %s%n"
                                    + " Exception: %s",
                                    responseItems.getResponseBinary().getResponse().headers().toString(),
                                    responseItems.getResponseBodyAsString(),
                                    e.getMessage());
                            LOG.error(message);
                           throw new CompletionException(new Exception(message));
                        }
                    }, DEFAULT_POOL)
                    ;

            return responseItemsFuture;
        }

        /*
        Get the async job results via a polling loop.
         */
        private ResponseItems<T> getJobResult(Request request, Request jobStartRequest) {
            Preconditions.checkNotNull(request, "Request cannot be null.");
            Preconditions.checkNotNull(request, "jobStartRequest cannot be null.");

            long timeStart = System.currentTimeMillis();
            long timeMax = System.currentTimeMillis() + getJobTimeoutDuration().toMillis();
            Map<String, Object> jobResultItems = null;
            ResponseBinary jobResultResponse = null;
            boolean jobComplete = false;

            LOG.info(loggingPrefix + "Start polling the async api for results.");
            while (!jobComplete && System.currentTimeMillis() < timeMax) {
                try {
                    Thread.sleep(getPollingInterval().toMillis());

                    jobResultResponse = getRequestExecutor()
                            .executeRequest(getJobResultRequestProvider()
                                    .withRequest(request)
                                    .buildRequest(Optional.empty()));

                    String payload = jobResultResponse.getResponseBodyBytes().toStringUtf8();
                    jobResultItems = objectMapper
                            .readValue(payload, new TypeReference<Map<String, Object>>() {});

                    if (jobResultItems.containsKey("errorMessage")
                            && ((String) jobResultItems.get("status")).equalsIgnoreCase("Failed")) {
                        // The api job has failed.
                        String message = String.format(loggingPrefix
                                        + "Error occurred when completing the async api job. "
                                        + "Status: Failed. Error message: %s %n"
                                        + "Request: %s"
                                        + "Response headers: %s"
                                        + "Job start request: %s",
                                jobResultItems.get("errorMessage"),
                                request.getRequestParametersAsJson(),
                                jobResultResponse.getResponse().headers(),
                                jobStartRequest.getRequestParametersAsJson().substring(0,
                                        Math.min(300, jobStartRequest.getRequestParametersAsJson().length())));
                        LOG.error(message);
                        throw new Exception(message);
                    }

                    if (((String) jobResultItems.get("status")).equalsIgnoreCase("Completed")) {
                        jobComplete = true;
                    } else {
                        LOG.debug(loggingPrefix + "Async job not completed. Status : {}",
                                jobResultItems.get("status"));
                    }
                } catch (Exception e) {
                    LOG.error(loggingPrefix + "Failed to get async api job results. Exception: {}. ",
                            e.getMessage());
                    throw new CompletionException(e);
                }
            }

            if (jobComplete) {
                LOG.info(loggingPrefix + "Job results received.");
                // Try to register job queue time
                if (null != jobResultItems
                        && jobResultItems.containsKey("requestTimestamp")
                        && null != jobResultItems.get("requestTimestamp")
                        && jobResultItems.containsKey("startTimestamp")
                        && null != jobResultItems.get("startTimestamp")) {
                    long requestTimestamp = (Long) jobResultItems.get("requestTimestamp");
                    long startTimestamp = (Long) jobResultItems.get("startTimestamp");
                    jobResultResponse = jobResultResponse
                            .withApiJobQueueDuration(startTimestamp - requestTimestamp);
                }
                // Try to register job execution time
                if (null != jobResultItems
                        && jobResultItems.containsKey("startTimestamp")
                        && null != jobResultItems.get("startTimestamp")
                        && jobResultItems.containsKey("statusTimestamp")
                        && null != jobResultItems.get("statusTimestamp")) {
                    long startTimestamp = (Long) jobResultItems.get("startTimestamp");
                    long statusTimestamp = (Long) jobResultItems.get("statusTimestamp");
                    jobResultResponse = jobResultResponse
                            .withApiJobDuration(statusTimestamp - startTimestamp);
                } else {
                    // register job execution time using the local time registrations
                    jobResultResponse = jobResultResponse
                            .withApiJobDuration(System.currentTimeMillis() - timeStart);
                }
            } else {
                String message = "The api job did not complete within the given timeout. Request parameters: "
                        + request.getRequestParameters().toString();
                LOG.error(loggingPrefix + message);
                throw new CompletionException(
                        new Throwable(message + " Job status: " + jobResultItems.get("status")));
            }

            ResponseItems<T> responseItems = ResponseItems.of(getResponseParser(), jobResultResponse)
                    .withStatusResponseParser(jobStatusResponseParser)
                    .withErrorMessageResponseParser(errorMessageResponseParser);

            return responseItems;
        }

        @AutoValue.Builder
        abstract static class Builder<T> extends ConnectorBase.Builder<Builder<T>> {
            abstract Builder<T> setResponseParser(ResponseParser<T> value);
            abstract Builder<T> setJobStartResponseParser(ResponseParser<Request> value);
            abstract Builder<T> setJobResultRequestProvider(RequestProvider value);
            abstract Builder<T> setJobTimeoutDuration(Duration value);
            abstract Builder<T> setPollingInterval(Duration value);

            abstract AsyncJobReader<T> build();
        }
    }

    @AutoValue
    public static abstract class ItemWriter extends ConnectorBase {

        static Builder builder() {
            return new com.cognite.client.servicesV1.AutoValue_ConnectorServiceV1_ItemWriter.Builder()
                    .setDuplicatesResponseParser(DEFAULT_DUPLICATES_RESPONSE_PARSER);
        }

        static ItemWriter of(CogniteClient client, RequestProvider requestProvider) {
            return ItemWriter.builder()
                    .setClient(client)
                    .setRequestExecutor(RequestExecutor.of(client.getHttpClient())
                            .withExecutor(client.getExecutorService())
                            .withMaxRetries(client.getClientConfig().getMaxRetries())
                            .withValidResponseCodes(ImmutableList.of(400, 409, 422)))
                    .setRequestProvider(requestProvider)
                    .build();
        }

        abstract Builder toBuilder();

        public abstract ResponseParser<String> getDuplicatesResponseParser();

        /**
         * Configures the duplicates response parser to use.
         *
         * The default duplicates response parser looks for duplicates at the {@code error.duplicates}
         * node in the response.
         * @param parser
         * @return
         */
        public ItemWriter withDuplicatesResponseParser(ResponseParser<String> parser) {
            return toBuilder().setDuplicatesResponseParser(parser).build();
        }

        /**
         * Executes an item-based write request.
         *
         * This method will block until the response is ready. The async version of this method is
         * {@code writeItemsAsync}.
         *
         * @param items
         * @return
         * @throws Exception
         */
        public ResponseItems<String> writeItems(Request items) throws Exception {
            Preconditions.checkNotNull(items, "Input cannot be null.");
            return this.writeItemsAsync(items).join();
        }

        /**
         * Executes an item-based write request asynchronously.
         *
         * @param items
         * @return
         * @throws Exception
         */
        public CompletableFuture<ResponseItems<String>> writeItemsAsync(Request items) throws Exception {
            Preconditions.checkNotNull(items, "Input cannot be null.");

            return getRequestExecutor().executeRequestAsync(getRequestProvider()
                    .withRequest(items)
                    .buildRequest(Optional.empty()))
                    .thenApply(responseBinary -> ResponseItems.of(DEFAULT_RESPONSE_PARSER, responseBinary)
                            .withDuplicateResponseParser(getDuplicatesResponseParser()));
        }

        @AutoValue.Builder
        abstract static class Builder extends ConnectorBase.Builder<Builder> {
            abstract Builder setDuplicatesResponseParser(ResponseParser<String> value);

            abstract ItemWriter build();
        }
    }

    /**
     * Reads file binaries from the Cognite API.
     */
    @AutoValue
    public static abstract class FileBinaryReader extends ConnectorBase {
        private final String randomIdString = RandomStringUtils.randomAlphanumeric(5);
        private final String loggingPrefix = "FileBinaryReader [" + randomIdString + "] -";
        private final ObjectMapper objectMapper = new ObjectMapper();

        static Builder builder() {
            return new com.cognite.client.servicesV1.AutoValue_ConnectorServiceV1_FileBinaryReader.Builder()
                    .setForceTempStorage(false)
                    .setRequestProvider(PostJsonRequestProvider.builder()
                            .setEndpoint("files/downloadlink")
                            .setRequest(Request.create())
                            .build());
        }

        static FileBinaryReader of(CogniteClient client) {
            return FileBinaryReader.builder()
                    .setClient(client)
                    .setRequestExecutor(RequestExecutor.of(client.getHttpClient())
                            .withExecutor(client.getExecutorService())
                            .withMaxRetries(client.getClientConfig().getMaxRetries())
                            .withValidResponseCodes(ImmutableList.of(400, 409, 422)))
                    .build();
        }

        abstract Builder toBuilder();
        abstract boolean isForceTempStorage();

        @Nullable
        abstract URI getTempStoragePath();

        /**
         * Forces the use of temp storage for all binaries--not just the >200MiB ones.
         *
         * @param enable
         * @return
         */
        public FileBinaryReader enableForceTempStorage(boolean enable) {
            return toBuilder().setForceTempStorage(enable).build();
        }

        /**
         * Sets the temporary storage path for storing large file binaries. If the binary is >200 MiB it will be
         * stored in temp storage instead of in memory.
         *
         * The following storage providers are supported:
         * - Google Cloud Storage. Specify the temp path as {@code gs://<my-storage-bucket>/<my-path>/}.
         * - Local (network) storage: {@code file://localhost/home/files/, file:///home/files/, file:///c:/temp/}
         *
         * @param path The URI to the temp storage
         * @return a {@FileBinaryReader} with temp storage configured.
         */
        public FileBinaryReader withTempStoragePath(URI path) {
            Preconditions.checkArgument(null != path,
                    "Temp storage path cannot be null or empty.");
            return toBuilder().setTempStoragePath(path).build();
        }

        /**
         * Executes an item-based request to get file binaries and blocks the thread until all files have been downloaded.
         *
         * We recommend reading a limited set of files per request, between 1 and 10--depending on the file size.
         * If the request fails due to missing items, it will return a single <code>ResultsItems</code>.
         *
         * @param items
         * @return
         * @throws Exception
         */
        public List<ResponseItems<FileBinary>> readFileBinaries(Request items) throws Exception {
            return this.readFileBinariesAsync(items).join();
        }

        /**
         * Executes an item-based request to get file binaries asynchronously.
         *
         * We recommend reading a limited set of files per request, between 1 and 10--depending on the file size.
         * If the request fails due to missing items, it will return a single <code>ResultsItems</code>.
         *
         * @param items
         * @return
         * @throws Exception
         */
        public CompletableFuture<List<ResponseItems<FileBinary>>> readFileBinariesAsync(Request items)
                throws Exception {
            Preconditions.checkNotNull(items, "Input cannot be null.");
            LOG.debug(loggingPrefix + "Received {} file items requested to download.", items.getItems().size());

            PostJsonRequestProvider requestProvider = PostJsonRequestProvider.builder()
                    .setEndpoint("files/downloadlink")
                    .setRequest(Request.create())
                    .setSdkIdentifier(getClient().getClientConfig().getSdkIdentifier())
                    .setAppIdentifier(getClient().getClientConfig().getAppIdentifier())
                    .setSessionIdentifier(getClient().getClientConfig().getSessionIdentifier())
                    .build();

            // Get the file download links
            ResponseItems<String> fileItemsResponse = getRequestExecutor()
                    .executeRequestAsync(requestProvider
                            .withRequest(items)
                            .buildRequest(Optional.empty()))
                    .thenApply(responseBinary -> ResponseItems.of(JsonItemResponseParser.create(), responseBinary))
                    .join();

            if (!fileItemsResponse.isSuccessful()) {
                LOG.warn(loggingPrefix + "Unable to retrieve the file download URLs");
                return CompletableFuture.completedFuture(ImmutableList.of(
                        ResponseItems.of(FileBinaryResponseParser.create(), fileItemsResponse.getResponseBinary()))
                );
            }

            List<String> fileItems = fileItemsResponse.getResultsItems();
            LOG.info(loggingPrefix + "Received {} file download URLs.", fileItems.size());

            // Start download the file binaries on separate threads
            List<CompletableFuture<ResponseItems<FileBinary>>> futuresList = new ArrayList<>();

            for (String fileItemJson : fileItems) {
                LOG.debug(loggingPrefix + "Building download request for file item: {}", fileItemJson);
                JsonNode rootNode = objectMapper.readTree(fileItemJson);
                Preconditions.checkState(rootNode.path("downloadUrl").isTextual(),
                        "File response does not contain a valid *downloadUrl* item.");
                Preconditions.checkState(rootNode.path("externalId").isTextual() || rootNode.path("id").isIntegralNumber(),
                        "File response does not contain a file id nor externalId.");

                // build file id and url
                String fileExternalId = rootNode.path("externalId").asText("");
                long fileId = rootNode.path("id").asLong(0L);
                String downloadUrl = rootNode.path("downloadUrl").textValue();

                CompletableFuture<ResponseItems<FileBinary>> future = DownloadFileBinary
                        .downloadFileBinaryFromURL(downloadUrl,
                                getClient().getClientConfig().getMaxRetries(),
                                getTempStoragePath(),
                                isForceTempStorage())
                        .thenApply(fileBinary -> {
                            // add the file id
                            if (!fileExternalId.isEmpty()) {
                                return fileBinary.toBuilder()
                                        .setExternalId(fileExternalId)
                                        .build();
                            } else {
                                return fileBinary.toBuilder()
                                        .setId(fileId)
                                        .build();
                            }
                        })
                        .thenApply(fileBinary -> {
                            // add a response items wrapper
                            return ResponseItems.of(FileBinaryResponseParser.create(), fileItemsResponse.getResponseBinary())
                                    .withResultsItemsList(ImmutableList.of(fileBinary));
                        });

                futuresList.add(future);
            }

            // Sync all downloads to a single future. It will complete when all the upstream futures have completed.
            CompletableFuture<Void> allFutures = CompletableFuture.allOf(futuresList.toArray(
                    new CompletableFuture[futuresList.size()]));

            CompletableFuture<List<ResponseItems<FileBinary>>> responseItemsFuture = allFutures
                    .thenApply(future ->
                            futuresList.stream()
                                    .map(CompletableFuture::join)
                                    .collect(Collectors.toList())
                    );

            return responseItemsFuture;
        }

        @AutoValue.Builder
        abstract static class Builder extends ConnectorBase.Builder<Builder> {
            abstract Builder setForceTempStorage(boolean value);
            abstract Builder setTempStoragePath(URI value);

            abstract FileBinaryReader build();
        }
    }

   /**
     * Reads 3D file binaries from the Cognite API.
     */
    @AutoValue
    public static abstract class ThreeDFileBinaryReader extends ConnectorBase {
        private final String randomIdString = RandomStringUtils.randomAlphanumeric(5);
        private final String loggingPrefix = "ThreeDFileBinaryReader [" + randomIdString + "] -";
        private final ObjectMapper objectMapper = new ObjectMapper();
        private static final String ENDPOINT = "3d/files";

        static Builder builder() {
            return new com.cognite.client.servicesV1.AutoValue_ConnectorServiceV1_ThreeDFileBinaryReader.Builder()
                    .setForceTempStorage(false)
                    .setRequestProvider(PostJsonRequestProvider.builder()
                            .setEndpoint(ENDPOINT)
                            .setRequest(Request.create())
                            .build());
        }

        static ThreeDFileBinaryReader of(CogniteClient client) {
            return ThreeDFileBinaryReader.builder()
                    .setClient(client)
                    .setRequestExecutor(RequestExecutor.of(client.getHttpClient())
                            .withExecutor(client.getExecutorService())
                            .withMaxRetries(client.getClientConfig().getMaxRetries())
                            .withValidResponseCodes(ImmutableList.of(400, 409, 422)))
                    .build();
        }

        abstract Builder toBuilder();
        abstract boolean isForceTempStorage();

        @Nullable
        abstract URI getTempStoragePath();

        /**
         * Forces the use of temp storage for all binaries--not just the >200MiB ones.
         *
         * @param enable
         * @return
         */
        public ThreeDFileBinaryReader enableForceTempStorage(boolean enable) {
            return toBuilder().setForceTempStorage(enable).build();
        }

        /**
         * Sets the temporary storage path for storing large file binaries. If the binary is >200 MiB it will be
         * stored in temp storage instead of in memory.
         *
         * The following storage providers are supported:
         * - Google Cloud Storage. Specify the temp path as {@code gs://<my-storage-bucket>/<my-path>/}.
         * - Local (network) storage: {@code file://localhost/home/files/, file:///home/files/, file:///c:/temp/}
         *
         * @param path The URI to the temp storage
         * @return a {@ThreeDFileBinaryReader} with temp storage configured.
         */
        public ThreeDFileBinaryReader withTempStoragePath(URI path) {
            Preconditions.checkArgument(null != path,
                    "Temp storage path cannot be null or empty.");
            return toBuilder().setTempStoragePath(path).build();
        }

        /**
         * Executes an item-based request to get file binaries and blocks the thread until all files have been downloaded.
         *
         * We recommend reading a limited set of files per request, between 1 and 10--depending on the file size.
         * If the request fails due to missing items, it will return a single <code>ResultsItems</code>.
         *
         * @param request
         * @return
         * @throws Exception
         */
        public ThreeDFileBinary readThreeDFileBinaries(Request request) throws Exception {
            return this.readThreeDFileBinariesAsync(request).join();
        }

        /**
         * Executes an item-based request to get file binaries asynchronously.
         *
         * We recommend reading a limited set of files per request, between 1 and 10--depending on the file size.
         * If the request fails due to missing items, it will return a single <code>ResultsItems</code>.
         *
         * @param request
         * @return
         * @throws Exception
         */
        public CompletableFuture<ThreeDFileBinary> readThreeDFileBinariesAsync(Request request)
                throws Exception {
            Preconditions.checkNotNull(request, "Input cannot be null.");
            LOG.debug(loggingPrefix + "Received {} 3D file requested to download.", request.getItems().size());

            Long threeDFileId = (Long) request.getRequestParameters().get("id");

            if (Objects.isNull(threeDFileId)) {
                String errorMessage = String.format(
                        "%s No 3D file id specified in the request. Will skip the download request.", loggingPrefix);
                throw new MissingParameterExcetion(errorMessage);
            }

            // Start download the 3D file binaries
            String downloadUrl = ApiHttpUrlBuilderUtils.defaultAPIEndpointBuilder(
                    request, ENDPOINT, "v1").addPathSegment(threeDFileId.toString()).build().toString();

            CompletableFuture<ThreeDFileBinary> future =
                    DownloadThreeDFileBinary.downloadThreeDFileBinaryFromURL(
                                            downloadUrl,
                                            getClient().getClientConfig().getMaxRetries(),
                                            getTempStoragePath(),
                                            isForceTempStorage(),
                                            getClient().getHttpClient().interceptors()
                                    )
                                    .thenApply(threeDFileBinary -> {
                                        // add the file id
                                        return threeDFileBinary.toBuilder()
                                                .setId(threeDFileId)
                                                .build();
                                    });

            return future;
        }

        @AutoValue.Builder
        abstract static class Builder extends ConnectorBase.Builder<Builder> {
            abstract Builder setForceTempStorage(boolean value);
            abstract Builder setTempStoragePath(URI value);

            abstract ThreeDFileBinaryReader build();
        }
    }

    /**
     * Writes files (header + binary) to the Cognite API.
     *
     */
    @AutoValue
    public static abstract class FileWriter extends ConnectorBase {
        private final String randomIdString = RandomStringUtils.randomAlphanumeric(5);
        private final String loggingPrefix = "FileWriter [" + randomIdString + "] -";
        private final ObjectMapper objectMapper = new ObjectMapper();

        // Using a dedicated http client for bile binary
        final static OkHttpClient httpClient = new OkHttpClient.Builder()
                .connectionSpecs(Arrays.asList(ConnectionSpec.MODERN_TLS, ConnectionSpec.COMPATIBLE_TLS))
                .connectTimeout(10, TimeUnit.SECONDS)
                .readTimeout(20, TimeUnit.SECONDS)
                .writeTimeout(20, TimeUnit.SECONDS)
                .build();

        static Builder builder() {
            return new com.cognite.client.servicesV1.AutoValue_ConnectorServiceV1_FileWriter.Builder()
                    .setRequestProvider(PostJsonRequestProvider.builder()
                            .setEndpoint("files")
                            .setRequest(Request.create())
                            .build())
                    .setDeleteTempFile(true);
        }

        static FileWriter of(CogniteClient client) {
            return FileWriter.builder()
                    .setClient(client)
                    .setRequestExecutor(RequestExecutor.of(client.getHttpClient())
                            .withExecutor(client.getExecutorService())
                            .withMaxRetries(client.getClientConfig().getMaxRetries())
                            .withValidResponseCodes(ImmutableList.of(400)))
                    .setFileBinaryRequestExecutor(FileBinaryRequestExecutor.of(httpClient)
                            .withExecutor(client.getExecutorService())
                            .withMaxRetries(client.getClientConfig().getMaxRetries()))
                    .build();
        }

        abstract Builder toBuilder();

        abstract FileBinaryRequestExecutor getFileBinaryRequestExecutor();
        abstract boolean isDeleteTempFile();

        /**
         * Configure how to treat a temp blob after an upload. This setting only affects behavior when uploading
         * file binaries to the Cognite API--it has no effect on downloading file binaries.
         *
         * When set to {@code true}, the temp file (if present) will be removed after a successful upload. If the file
         * binary is memory-based (which is the default for small and medium sized files), this setting has no effect.
         *
         * When set to {@code false}, the temp file (if present) will not be deleted.
         *
         * The default setting is {@code true}.
         *
         * @param enable
         * @return
         */
        public FileWriter enableDeleteTempFile(boolean enable) {
            return toBuilder().setDeleteTempFile(enable).build();
        }

        /**
         * Writes file metadata and binaries and blocks the call until the file write completes.
         *
         * The <code>RequestParameter</code> input must contain a proto payload with a <code>FileContainer</code> object
         * which contains both the file metadata and the file binary.
         *
         * @param fileContainerRequest
         * @return
         * @throws Exception
         */
        public ResponseItems<String> writeFile(Request fileContainerRequest) throws Exception {
            return this.writeFileAsync(fileContainerRequest).join();
        }

        /**
         * Writes file metadata and binaries asynchronously.
         *
         * The <code>RequestParameter</code> input must contain a proto payload with a <code>FileContainer</code> object
         * which contains both the file metadata and the file binary.
         *
         * @param fileContainerRequest
         * @return
         * @throws Exception
         */
        public CompletableFuture<ResponseItems<String>> writeFileAsync(Request fileContainerRequest)
                throws Exception {
            final String uploadUrlKey = "uploadUrl";    // key for extracting the upload URL from the api json payload

            Preconditions.checkNotNull(fileContainerRequest, "Input cannot be null.");
            Preconditions.checkNotNull(fileContainerRequest.getProtoRequestBody(),
                    "No protobuf request body found.");
            Preconditions.checkArgument(fileContainerRequest.getProtoRequestBody() instanceof FileContainer,
                    "The protobuf request body is not of type FileContainer");
            Preconditions.checkArgument(!((FileContainer) fileContainerRequest.getProtoRequestBody())
                    .getFileMetadata().getName().isEmpty(),
                    "The request body must contain a file name in the file header section.");
            FileContainer fileContainer = (FileContainer) fileContainerRequest.getProtoRequestBody();
            boolean hasExtraAssetIds = false;

            LOG.info(loggingPrefix + "Received file container to write. Name: {}, Binary type: {}, Binary Size: {}MB, "
                    + "Binary URI: {}, Content lenght: {}, Number of asset links: {}, Number of metadata fields: {}",
                    fileContainer.getFileMetadata().getName(),
                    fileContainer.getFileBinary().getBinaryTypeCase().toString(),
                    String.format("%.3f", fileContainer.getFileBinary().getBinary().size() / (1024d * 1024d)),
                    fileContainer.getFileBinary().getBinaryUri(),
                    fileContainer.getFileBinary().getContentLength(),
                    fileContainer.getFileMetadata().getAssetIdsCount(),
                    fileContainer.getFileMetadata().getMetadataCount());

            FilesUploadRequestProvider requestProvider = FilesUploadRequestProvider.builder()
                    .setEndpoint("files")
                    .setRequest(Request.create())
                    .setSdkIdentifier(getClient().getClientConfig().getSdkIdentifier())
                    .setAppIdentifier(getClient().getClientConfig().getAppIdentifier())
                    .setSessionIdentifier(getClient().getClientConfig().getSessionIdentifier())
                    .build();

            // Build the file metadata request
            FileMetadata fileMetadata = fileContainer.getFileMetadata();
            FileMetadata fileMetadataExtraAssets = null;
            if (fileMetadata.getAssetIdsCount() > 1000) {
                LOG.info(loggingPrefix + "File contains >1k asset links. Will upload the file first and patch the assets afterwards");
                hasExtraAssetIds = true;
                fileMetadataExtraAssets = fileMetadata.toBuilder()
                        .clearAssetIds()
                        .addAllAssetIds(fileMetadata.getAssetIdsList().subList(1000, fileMetadata.getAssetIdsCount()))
                        .build();
                fileMetadata = fileMetadata.toBuilder()
                        .clearAssetIds()
                        .addAllAssetIds(fileMetadata.getAssetIdsList().subList(0, 1000))
                        .build();
            }

            Request postFileMetaRequest = fileContainerRequest
                    .withRequestParameters(FileParser.toRequestInsertItem(fileMetadata));

            // Post the file metadata and get the file upload links
            ResponseBinary fileUploadResponse = getRequestExecutor()
                    .executeRequestAsync(requestProvider
                            .withRequest(postFileMetaRequest)
                            .buildRequest(Optional.empty()))
                    .join();

            if (!fileUploadResponse.getResponse().isSuccessful()) {
                LOG.warn(loggingPrefix + "Unable to retrieve the file upload URLs");
                return CompletableFuture.completedFuture(
                        ResponseItems.of(JsonItemResponseParser.create(), fileUploadResponse)
                );
            }

            // Parse the upload response
            String jsonResponsePayload = fileUploadResponse.getResponseBodyBytes().toStringUtf8();
            Map<String, Object> fileUploadResponseItem = objectMapper
                    .readValue(jsonResponsePayload, new TypeReference<Map<String, Object>>(){});
            LOG.debug(loggingPrefix + "Posted file metadata for [{}]. Received file upload URL response.",
                    fileContainer.getFileMetadata().getName());

            Preconditions.checkState(fileUploadResponseItem.containsKey(uploadUrlKey),
                    "Unable to retrieve upload URL from the CogniteAPI: " + fileUploadResponseItem.toString());
            LOG.debug(loggingPrefix + "[{}] upload URL: {}",
                    fileContainer.getFileMetadata().getName(),
                    fileUploadResponseItem.getOrDefault(uploadUrlKey, "No upload URL"));

            // Start upload of the file binaries on a separate thread
            URL fileUploadURL = new URL((String) fileUploadResponseItem.get(uploadUrlKey));

            CompletableFuture<ResponseItems<String>> future;
            if ((fileContainer.getFileBinary().getBinaryTypeCase() == FileBinary.BinaryTypeCase.BINARY
                    && fileContainer.getFileBinary().getBinary().isEmpty())
                    ||
                    (fileContainer.getFileBinary().getBinaryTypeCase() == FileBinary.BinaryTypeCase.BINARY_URI
                    && fileContainer.getFileBinary().getBinaryUri().isBlank()
                    ||
                    !fileContainer.hasFileBinary())
            ) {
                LOG.warn(loggingPrefix + "Binary is empty for file {}. File externalId = [{}]. Will skip binary upload.",
                        fileContainer.getFileMetadata().getName(),
                        fileContainer.getFileMetadata().getExternalId());

                future = CompletableFuture.completedFuture(
                        ResponseItems.of(JsonResponseParser.create(), fileUploadResponse));
            } else {
                future = getFileBinaryRequestExecutor()
                        .enableDeleteTempFile(isDeleteTempFile())
                        .uploadBinaryAsync(fileContainer.getFileBinary(), fileUploadURL)
                        .thenApply(responseBinary -> {
                            long requestDuration = System.currentTimeMillis() - responseBinary.getResponse().sentRequestAtMillis();
                            LOG.info(loggingPrefix + "Upload complete for file [{}], size {}MB in {}s at {}mb/s",
                                    fileContainer.getFileMetadata().getName(),
                                    String.format("%.2f", fileContainer.getFileBinary().getBinary().size() / (1024d * 1024d)),
                                    String.format("%.2f", requestDuration / 1000d),
                                    String.format("%.2f",
                                            ((fileContainer.getFileBinary().getBinary().size() / (1024d * 1024d)) * 8)
                                                    / (requestDuration / 1000d))
                            );

                            return ResponseItems.of(JsonResponseParser.create(), fileUploadResponse);
                        });
            }

            // Patch the file with extra asset ids.
            if (hasExtraAssetIds) {
                LOG.info(loggingPrefix + "Start patching asset ids.");
                this.patchFileAssetLinks(fileMetadataExtraAssets, fileContainerRequest, loggingPrefix);
            }

            return future;
        }

        /*
         Write extra assets id links as separate updates. The api only supports 1k assetId links per file object
        per api request. If a file contains a large number of assetIds, we need to split them up into an initial
        file create/update (all the code in the writeFilesAsync) and subsequent update requests which add the remaining
        assetIds (this method).
         */
        private void patchFileAssetLinks(FileMetadata file,
                                         Request originalRequest,
                                         String loggingPrefix) throws Exception {
            // Split the assets into n request items with max 1k assets per request
            FileMetadata tempMeta = FileMetadata.newBuilder()
                    .setExternalId(file.getExternalId())
                    .addAllAssetIds(file.getAssetIdsList())
                    .build();

            List<FileMetadata> metaRequests = new ArrayList<>();
            while (tempMeta.getAssetIdsCount() > 1000) {
                metaRequests.add(tempMeta.toBuilder()
                        .clearAssetIds()
                        .addAllAssetIds(tempMeta.getAssetIdsList().subList(0,1000))
                        .build());
                tempMeta = tempMeta.toBuilder()
                        .clearAssetIds()
                        .addAllAssetIds(tempMeta.getAssetIdsList().subList(1000, tempMeta.getAssetIdsCount()))
                        .build();
            }
            metaRequests.add(tempMeta);

            ItemWriter updateWriter = ConnectorServiceV1.of(getClient())
                     .updateFileHeaders();

            for (FileMetadata metadata : metaRequests) {
                Request request = Request.create()
                        .withAuthConfig(originalRequest.getAuthConfig())
                        .withItems(ImmutableList.of(FileParser.toRequestAddAssetIdsItem(metadata)));

                ResponseItems<String> responseItems = updateWriter.writeItems(request);
                if (!responseItems.isSuccessful()) {
                    String message = loggingPrefix + "Failed to add assetIds for file. "
                            + responseItems.getResponseBodyAsString();
                    LOG.error(message);
                    throw new Exception(message);
                }
                LOG.info(loggingPrefix + "Posted {} assetIds as patch updates to the file.",
                        metadata.getAssetIdsCount());
            }
        }

        @AutoValue.Builder
        abstract static class Builder extends ConnectorBase.Builder<Builder> {
            abstract Builder setFileBinaryRequestExecutor(FileBinaryRequestExecutor value);
            abstract Builder setDeleteTempFile(boolean value);

            abstract FileWriter build();
        }
    }

    public static class DownloadFileBinary {
        final static Logger LOG = LoggerFactory.getLogger(DownloadFileBinary.class);
        final static String loggingPrefix = "DownloadFileBinary() - ";
        final static OkHttpClient client = new OkHttpClient.Builder()
                .connectionSpecs(Arrays.asList(ConnectionSpec.MODERN_TLS, ConnectionSpec.COMPATIBLE_TLS))
                .connectTimeout(10, TimeUnit.SECONDS)
                .readTimeout(10, TimeUnit.SECONDS)
                .build();

        public static CompletableFuture<FileBinary> downloadFileBinaryFromURL(String downloadUrl) {
            return downloadFileBinaryFromURL(downloadUrl,
                    ConnectorConstants.DEFAULT_MAX_RETRIES,
                    null,
                    false);
        }

        public static CompletableFuture<FileBinary> downloadFileBinaryFromURL(String downloadUrl,
                                                                              URI tempStorageURI) {
            return downloadFileBinaryFromURL(downloadUrl,
                    ConnectorConstants.DEFAULT_MAX_RETRIES,
                    tempStorageURI,
                    false);
        }

        public static CompletableFuture<FileBinary> downloadFileBinaryFromURL(String downloadUrl,
                                                                              URI tempStorageURI,
                                                                              boolean forceTempStorage) {
            return downloadFileBinaryFromURL(downloadUrl,
                    ConnectorConstants.DEFAULT_MAX_RETRIES,
                    tempStorageURI,
                    forceTempStorage);
        }

        public static CompletableFuture<FileBinary> downloadFileBinaryFromURL(String downloadUrl,
                                                                              int maxRetries,
                                                                              @Nullable URI tempStorageURI,
                                                                              boolean forceTempStorage) {
            String loggingPrefix = DownloadFileBinary.loggingPrefix + RandomStringUtils.randomAlphanumeric(5) + " - ";
            LOG.debug(loggingPrefix + "Download URL received: {}. Max retries: {}. Temp storage: {}. "
                            + "Force temp storage: {}",
                    downloadUrl,
                    maxRetries,
                    tempStorageURI,
                    forceTempStorage);
            Preconditions.checkArgument(!(null == tempStorageURI && forceTempStorage),
                    "Cannot force the use of temp storage without a valid temp storage URI.");
            HttpUrl url = HttpUrl.parse(downloadUrl);
            Preconditions.checkState(null != url,
                    loggingPrefix + "Download URL is not valid: " + downloadUrl);

            okhttp3.Request FileBinaryBuilder = new okhttp3.Request.Builder()
                    .url(url)
                    .build();

            FileBinaryRequestExecutor requestExecutor = FileBinaryRequestExecutor.of(client)
                    .withMaxRetries(maxRetries)
                    .enableForceTempStorage(forceTempStorage);

            if (null != tempStorageURI) {
                LOG.debug(loggingPrefix + "Temp storage URI detected: {}. "
                                + "Configuring request executor with temp storage.",
                        tempStorageURI);
                requestExecutor = requestExecutor.withTempStoragePath(tempStorageURI);
            }

            long startTimeMillies = Instant.now().toEpochMilli();

            CompletableFuture<FileBinary> future = requestExecutor.downloadBinaryAsync(FileBinaryBuilder)
                    .thenApply(fileBinary -> {
                        long requestDuration = System.currentTimeMillis() - startTimeMillies;
                        long contentLength = fileBinary.getContentLength();
                        double contentLengthMb = -1;
                        if (contentLength > 0) {
                            contentLengthMb = contentLength / (1024d * 1024d);
                        }
                        double downloadSpeed = -1;
                        if (contentLengthMb > 0) {
                            downloadSpeed = (contentLengthMb * 8) / (requestDuration / 1000d);
                        }
                        LOG.info(loggingPrefix + "Download complete for file, size {}MB in {}s at {}Mb/s",
                                String.format("%.2f", contentLengthMb),
                                String.format("%.2f", requestDuration / 1000d),
                                String.format("%.2f", downloadSpeed)
                        );
                        return fileBinary;
                    });
            return future;
        }
    }

    public static class DownloadThreeDFileBinary {
        final static Logger LOG = LoggerFactory.getLogger(DownloadThreeDFileBinary.class);
        final static String loggingPrefix = "DownloadThreeDFileBinary() - ";
        final static OkHttpClient client = new OkHttpClient.Builder()
                .connectionSpecs(Arrays.asList(ConnectionSpec.MODERN_TLS, ConnectionSpec.COMPATIBLE_TLS))
                .connectTimeout(10, TimeUnit.SECONDS)
                .readTimeout(20, TimeUnit.SECONDS)
                .build();

        public static CompletableFuture<ThreeDFileBinary> downloadThreeDFileBinaryFromURL(String downloadUrl,
                                                                              int maxRetries,
                                                                              @Nullable URI tempStorageURI,
                                                                              boolean forceTempStorage,
                                                                              List<Interceptor> interceptors) {
            String loggingPrefix = DownloadThreeDFileBinary.loggingPrefix +  RandomStringUtils.randomAlphanumeric(5) + " - ";
            LOG.debug(loggingPrefix + "3D File Download URL received: {}. Max retries: {}. Temp storage: {}. "
                    + "Force temp storage: {}",
                    downloadUrl,
                    maxRetries,
                    tempStorageURI,
                    forceTempStorage);
            Preconditions.checkArgument(!(null == tempStorageURI && forceTempStorage),
                    "Cannot force the use of temp storage without a valid temp storage URI.");
            HttpUrl url = HttpUrl.parse(downloadUrl);
            Preconditions.checkState(null != url,
                    loggingPrefix + "3D File Download URL is not valid: " + downloadUrl);

            okhttp3.Request FileBinaryBuilder = new okhttp3.Request.Builder()
                    .url(url)
                    .build();

            OkHttpClient currentClient = getCurrentClient(interceptors);

            ThreeDFileBinaryRequestExecutor requestExecutor = ThreeDFileBinaryRequestExecutor.of(currentClient)
                    .withMaxRetries(maxRetries)
                    .enableForceTempStorage(forceTempStorage);

            if (null != tempStorageURI) {
                LOG.debug(loggingPrefix + "Temp storage URI detected: {}. "
                        + "Configuring request executor with temp storage.",
                        tempStorageURI);
                requestExecutor = requestExecutor.withTempStoragePath(tempStorageURI);
            }

            long startTimeMillies = Instant.now().toEpochMilli();

            CompletableFuture<ThreeDFileBinary> future = requestExecutor.downloadBinaryAsync(FileBinaryBuilder)
                    .thenApply(fileBinary -> {
                        long requestDuration = System.currentTimeMillis() - startTimeMillies;
                        long contentLength = fileBinary.getContentLength();
                        double contentLengthMb = -1;
                        if (contentLength > 0) {
                            contentLengthMb = contentLength / (1024d * 1024d);
                        }
                        double downloadSpeed = -1;
                        if (contentLengthMb > 0) {
                            downloadSpeed = (contentLengthMb * 8) / (requestDuration / 1000d);
                        }
                        LOG.info(loggingPrefix + "Download complete for file, size {}MB in {}s at {}Mb/s",
                                String.format("%.2f", contentLengthMb),
                                String.format("%.2f", requestDuration / 1000d),
                                String.format("%.2f", downloadSpeed)
                        );
                        return fileBinary;
                    });
            return future;
        }

        private static OkHttpClient getCurrentClient(List<Interceptor> interceptors) {
            OkHttpClient currentClient = client;

            if (Objects.nonNull(interceptors)) {
                OkHttpClient.Builder builder = client.newBuilder();
                for (Interceptor interceptor: interceptors) {
                    builder.addInterceptor(interceptor);
                }
                currentClient = builder.build();
            }
            return currentClient;
        }
    }
}<|MERGE_RESOLUTION|>--- conflicted
+++ resolved
@@ -2055,7 +2055,6 @@
 
         return ItemWriter.of(getClient(), requestProvider);
     }
-<<<<<<< HEAD
 
     public Iterator<CompletableFuture<ResponseItems<String>>> readThreeDAssetMappings(Request requestParameters) {
         ThreeDAssetMappingsRequestProvider requestProvider = ThreeDAssetMappingsRequestProvider.builder()
@@ -2105,8 +2104,6 @@
 
         return ItemWriter.of(getClient(), requestProvider);
     }
-=======
->>>>>>> 00376c5e
 
     @AutoValue.Builder
     public abstract static class Builder {
