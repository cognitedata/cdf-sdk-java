/*
 * Copyright (c) 2020 Cognite AS
 *
 * Licensed under the Apache License, Version 2.0 (the "License");
 * you may not use this file except in compliance with the License.
 * You may obtain a copy of the License at
 *
 * http://www.apache.org/licenses/LICENSE-2.0
 *
 * Unless required by applicable law or agreed to in writing, software
 * distributed under the License is distributed on an "AS IS" BASIS,
 * WITHOUT WARRANTIES OR CONDITIONS OF ANY KIND, either express or implied.
 * See the License for the specific language governing permissions and
 * limitations under the License.
 */

package com.cognite.client.servicesV1;

import com.cognite.client.CogniteClient;
import com.cognite.client.Request;
import com.cognite.client.config.AuthConfig;
import com.cognite.client.dto.*;
import com.cognite.client.servicesV1.exception.MissingParameterExcetion;
import com.cognite.client.servicesV1.executor.FileBinaryRequestExecutor;
import com.cognite.client.servicesV1.executor.RequestExecutor;
import com.cognite.client.servicesV1.executor.ThreeDFileBinaryRequestExecutor;
import com.cognite.client.servicesV1.parser.FileParser;
import com.cognite.client.servicesV1.parser.ItemParser;
import com.cognite.client.servicesV1.parser.LoginStatusParser;
import com.cognite.client.servicesV1.request.*;
import com.cognite.client.servicesV1.response.*;
import com.cognite.client.servicesV1.util.ApiHttpUrlBuilderUtils;
import com.cognite.client.servicesV1.util.JsonUtil;
import com.cognite.v1.timeseries.proto.DataPointListItem;
import com.fasterxml.jackson.core.type.TypeReference;
import com.fasterxml.jackson.databind.JsonNode;
import com.fasterxml.jackson.databind.ObjectMapper;
import com.google.auto.value.AutoValue;
import com.google.common.base.Preconditions;
import com.google.common.collect.ImmutableList;
import com.google.common.collect.ImmutableMap;
import okhttp3.ConnectionSpec;
import okhttp3.HttpUrl;
import okhttp3.Interceptor;
import okhttp3.OkHttpClient;
import org.apache.commons.lang3.RandomStringUtils;
import org.slf4j.Logger;
import org.slf4j.LoggerFactory;

import javax.annotation.Nullable;
import java.io.Serializable;
import java.net.URI;
import java.net.URL;
import java.time.Duration;
import java.time.Instant;
import java.util.*;
import java.util.concurrent.CompletableFuture;
import java.util.concurrent.CompletionException;
import java.util.concurrent.ForkJoinPool;
import java.util.concurrent.TimeUnit;
import java.util.stream.Collectors;

import static com.cognite.client.servicesV1.ConnectorConstants.*;

/**
 * The service handles connections to the Cognite REST api.
 */
@AutoValue
public abstract class ConnectorServiceV1 implements Serializable {
    protected final Logger LOG = LoggerFactory.getLogger(this.getClass());
    // Logger identifier per instance
    private final String randomIdString = RandomStringUtils.randomAlphanumeric(5);
    private final String loggingPrefix = "ConnectorService [" + randomIdString + "] -";

    private static Builder builder() {
        return new com.cognite.client.servicesV1.AutoValue_ConnectorServiceV1.Builder();
    }

    public static ConnectorServiceV1 of(CogniteClient client) {
        return ConnectorServiceV1.builder()
                .setClient(client)
                .build();
    }

    public static ConnectorServiceV1 create() {
        return ConnectorServiceV1.builder().build();
    }

    public abstract CogniteClient getClient();

    /**
     * Read assets from Cognite.
     *
     * @param queryParameters The parameters for the assets query.
     * @return
     */
    public ResultFutureIterator<String> readAssets(Request queryParameters) {
        LOG.debug(loggingPrefix + "Initiating read assets service.");

        PostJsonListRequestProvider requestProvider = PostJsonListRequestProvider.builder()
                .setEndpoint("assets/list")
                .setRequest(queryParameters)
                .setSdkIdentifier(getClient().getClientConfig().getSdkIdentifier())
                .setAppIdentifier(getClient().getClientConfig().getAppIdentifier())
                .setSessionIdentifier(getClient().getClientConfig().getSessionIdentifier())
                .build();

        return ResultFutureIterator.<String>of(getClient(), requestProvider, JsonItemResponseParser.create());
    }

    /**
     * Read assets aggregates from Cognite.
     *
     * @return
     */
    public ItemReader<String> readAssetsAggregates() {
        LOG.debug(loggingPrefix + "Initiating read assets aggregates service.");
        

        PostJsonRequestProvider requestProvider = PostJsonRequestProvider.builder()
                .setEndpoint("assets/aggregate")
                .setSdkIdentifier(getClient().getClientConfig().getSdkIdentifier())
                .setAppIdentifier(getClient().getClientConfig().getAppIdentifier())
                .setSessionIdentifier(getClient().getClientConfig().getSessionIdentifier())
                .build();

        return SingleRequestItemReader.of(getClient(), requestProvider, JsonResponseParser.create());
    }

    /**
     * Read assets by id from Cognite.
     *
     * @return
     */
    public ItemReader<String> readAssetsById() {
        LOG.debug(loggingPrefix + "Initiating read assets by id service.");
        

        PostJsonRequestProvider requestProvider = PostJsonRequestProvider.builder()
                .setEndpoint("assets/byids")
                .setSdkIdentifier(getClient().getClientConfig().getSdkIdentifier())
                .setAppIdentifier(getClient().getClientConfig().getAppIdentifier())
                .setSessionIdentifier(getClient().getClientConfig().getSessionIdentifier())
                .build();

        return SingleRequestItemReader.of(getClient(), requestProvider, JsonItemResponseParser.create());
    }

    /**
     * Write Assets to Cognite.
     *
     * Calling this method will return an <code>ItemWriter</code>
     * @return
     */
    public ItemWriter writeAssets() {
        LOG.debug(loggingPrefix + "Initiating write assets service.");

        PostJsonRequestProvider requestProvider = PostJsonRequestProvider.builder()
                .setEndpoint("assets")
                .setRequest(Request.create())
                .setSdkIdentifier(getClient().getClientConfig().getSdkIdentifier())
                .setAppIdentifier(getClient().getClientConfig().getAppIdentifier())
                .setSessionIdentifier(getClient().getClientConfig().getSessionIdentifier())
                .build();

        return ItemWriter.of(getClient(), requestProvider);
    }

    /**
     * Update Assets in Cognite.
     *
     * Calling this method will return an <code>ItemWriter</code>
     * @return
     */
    public ItemWriter updateAssets() {
        LOG.debug(loggingPrefix + "Initiating update assets service.");

        PostJsonRequestProvider requestProvider = PostJsonRequestProvider.builder()
                .setEndpoint("assets/update")
                .setRequest(Request.create())
                .setSdkIdentifier(getClient().getClientConfig().getSdkIdentifier())
                .setAppIdentifier(getClient().getClientConfig().getAppIdentifier())
                .setSessionIdentifier(getClient().getClientConfig().getSessionIdentifier())
                .build();

        return ItemWriter.of(getClient(), requestProvider);
    }

    /**
     * Delete Assets in Cognite.
     *
     * Calling this method will return an <code>ItemWriter</code>
     * @return
     */
    public ItemWriter deleteAssets() {
        LOG.debug(loggingPrefix + "Initiating delete assets service.");

        PostJsonRequestProvider requestProvider = PostJsonRequestProvider.builder()
                .setEndpoint("assets/delete")
                .setRequest(Request.create())
                .setSdkIdentifier(getClient().getClientConfig().getSdkIdentifier())
                .setAppIdentifier(getClient().getClientConfig().getAppIdentifier())
                .setSessionIdentifier(getClient().getClientConfig().getSessionIdentifier())
                .build();

        return ItemWriter.of(getClient(), requestProvider);
    }

    /**
     * Read events from Cognite.
     *
     * @param queryParameters The parameters for the events query.
     * @return
     */
    public ResultFutureIterator<String> readEvents(Request queryParameters) {
        PostJsonListRequestProvider requestProvider = PostJsonListRequestProvider.builder()
                .setEndpoint("events/list")
                .setRequest(queryParameters)
                .setSdkIdentifier(getClient().getClientConfig().getSdkIdentifier())
                .setAppIdentifier(getClient().getClientConfig().getAppIdentifier())
                .setSessionIdentifier(getClient().getClientConfig().getSessionIdentifier())
                .build();

        return ResultFutureIterator.<String>of(getClient(), requestProvider, JsonItemResponseParser.create());
    }

    /**
     * Read events aggregates from Cognite.
     *
     * @return
     */
    public ItemReader<String> readEventsAggregates() {
        PostJsonRequestProvider requestProvider = PostJsonRequestProvider.builder()
                .setEndpoint("events/aggregate")
                .setSdkIdentifier(getClient().getClientConfig().getSdkIdentifier())
                .setAppIdentifier(getClient().getClientConfig().getAppIdentifier())
                .setSessionIdentifier(getClient().getClientConfig().getSessionIdentifier())
                .build();

        return SingleRequestItemReader.of(getClient(), requestProvider, JsonResponseParser.create());
    }

    /**
     * Read events by id from Cognite.
     *
     * @return
     */
    public ItemReader<String> readEventsById() {
        PostJsonRequestProvider requestProvider = PostJsonRequestProvider.builder()
                .setEndpoint("events/byids")
                .setSdkIdentifier(getClient().getClientConfig().getSdkIdentifier())
                .setAppIdentifier(getClient().getClientConfig().getAppIdentifier())
                .setSessionIdentifier(getClient().getClientConfig().getSessionIdentifier())
                .build();

        return SingleRequestItemReader.of(getClient(), requestProvider, JsonItemResponseParser.create());
    }

    /**
     * Write Events to Cognite.
     *
     * Calling this method will return an <code>ItemWriter</code>
     * @return
     */
    public ItemWriter writeEvents() {
        PostJsonRequestProvider requestProvider = PostJsonRequestProvider.builder()
                .setEndpoint("events")
                .setRequest(Request.create())
                .setSdkIdentifier(getClient().getClientConfig().getSdkIdentifier())
                .setAppIdentifier(getClient().getClientConfig().getAppIdentifier())
                .setSessionIdentifier(getClient().getClientConfig().getSessionIdentifier())
                .build();

        return ItemWriter.of(getClient(), requestProvider);
    }

    /**
     * Update Events in Cognite.
     *
     * Calling this method will return an <code>ItemWriter</code>
     * @return
     */
    public ItemWriter updateEvents() {
        PostJsonRequestProvider requestProvider = PostJsonRequestProvider.builder()
                .setEndpoint("events/update")
                .setRequest(Request.create())
                .setSdkIdentifier(getClient().getClientConfig().getSdkIdentifier())
                .setAppIdentifier(getClient().getClientConfig().getAppIdentifier())
                .setSessionIdentifier(getClient().getClientConfig().getSessionIdentifier())
                .build();

        return ItemWriter.of(getClient(), requestProvider);
    }

    /**
     * Delete Events in Cognite.
     *
     * Calling this method will return an <code>ItemWriter</code>
     * @return
     */
    public ItemWriter deleteEvents() {
        PostJsonRequestProvider requestProvider = PostJsonRequestProvider.builder()
                .setEndpoint("events/delete")
                .setRequest(Request.create())
                .setSdkIdentifier(getClient().getClientConfig().getSdkIdentifier())
                .setAppIdentifier(getClient().getClientConfig().getAppIdentifier())
                .setSessionIdentifier(getClient().getClientConfig().getSessionIdentifier())
                .build();

        return ItemWriter.of(getClient(), requestProvider);
    }

    /**
     * Fetch sequences headers from Cognite.
     *
     * @param queryParameters The parameters for the events query.
     * @return
     */
    public ResultFutureIterator<String> readSequencesHeaders(Request queryParameters) {
        PostJsonListRequestProvider requestProvider = PostJsonListRequestProvider.builder()
                .setEndpoint("sequences/list")
                .setRequest(queryParameters)
                .setSdkIdentifier(getClient().getClientConfig().getSdkIdentifier())
                .setAppIdentifier(getClient().getClientConfig().getAppIdentifier())
                .setSessionIdentifier(getClient().getClientConfig().getSessionIdentifier())
                .build();

        return ResultFutureIterator.<String>of(getClient(), requestProvider, JsonItemResponseParser.create());
    }

    /**
     * Read sequences aggregates from Cognite.
     *
     * @return
     */
    public ItemReader<String> readSequencesAggregates() {
        PostJsonRequestProvider requestProvider = PostJsonRequestProvider.builder()
                .setEndpoint("sequences/aggregate")
                .setSdkIdentifier(getClient().getClientConfig().getSdkIdentifier())
                .setAppIdentifier(getClient().getClientConfig().getAppIdentifier())
                .setSessionIdentifier(getClient().getClientConfig().getSessionIdentifier())
                .build();

        return SingleRequestItemReader.of(getClient(), requestProvider, JsonResponseParser.create());
    }

    /**
     * Read sequences by id from Cognite.
     *
     * @return
     */
    public ItemReader<String> readSequencesById() {
        PostJsonRequestProvider requestProvider = PostJsonRequestProvider.builder()
                .setEndpoint("sequences/byids")
                .setSdkIdentifier(getClient().getClientConfig().getSdkIdentifier())
                .setAppIdentifier(getClient().getClientConfig().getAppIdentifier())
                .setSessionIdentifier(getClient().getClientConfig().getSessionIdentifier())
                .build();

        return SingleRequestItemReader.of(getClient(), requestProvider, JsonItemResponseParser.create());
    }

    /**
     * Write sequences headers to Cognite.
     *
     * Calling this method will return an <code>ItemWriter</code>
     * @return
     */
    public ItemWriter writeSequencesHeaders() {
        PostJsonRequestProvider requestProvider = PostJsonRequestProvider.builder()
                .setEndpoint("sequences")
                .setRequest(Request.create())
                .setSdkIdentifier(getClient().getClientConfig().getSdkIdentifier())
                .setAppIdentifier(getClient().getClientConfig().getAppIdentifier())
                .setSessionIdentifier(getClient().getClientConfig().getSessionIdentifier())
                .build();

        return ItemWriter.of(getClient(), requestProvider);
    }

    /**
     * Update sequences headers in Cognite.
     *
     * Calling this method will return an <code>ItemWriter</code>
     * @return
     */
    public ItemWriter updateSequencesHeaders() {
        PostJsonRequestProvider requestProvider = PostJsonRequestProvider.builder()
                .setEndpoint("sequences/update")
                .setRequest(Request.create())
                .setSdkIdentifier(getClient().getClientConfig().getSdkIdentifier())
                .setAppIdentifier(getClient().getClientConfig().getAppIdentifier())
                .setSessionIdentifier(getClient().getClientConfig().getSessionIdentifier())
                .build();

        return ItemWriter.of(getClient(), requestProvider);
    }

    /**
     * Delete sequences headers in Cognite.
     *
     * Calling this method will return an <code>ItemWriter</code>
     * @return
     */
    public ItemWriter deleteSequencesHeaders() {
        PostJsonRequestProvider requestProvider = PostJsonRequestProvider.builder()
                .setEndpoint("sequences/delete")
                .setRequest(Request.create())
                .setSdkIdentifier(getClient().getClientConfig().getSdkIdentifier())
                .setAppIdentifier(getClient().getClientConfig().getAppIdentifier())
                .setSessionIdentifier(getClient().getClientConfig().getSessionIdentifier())
                .build();

        return ItemWriter.of(getClient(), requestProvider);
    }

    /**
     * Fetch sequences rows / body from Cognite.
     *
     * @param queryParameters The parameters for the events query.
     * @return
     */
    public ResultFutureIterator<String> readSequencesRows(Request queryParameters) {
        PostJsonListRequestProvider requestProvider = PostJsonListRequestProvider.builder()
                .setEndpoint("sequences/data/list")
                .setRequest(queryParameters)
                .setSdkIdentifier(getClient().getClientConfig().getSdkIdentifier())
                .setAppIdentifier(getClient().getClientConfig().getAppIdentifier())
                .setSessionIdentifier(getClient().getClientConfig().getSessionIdentifier())
                .build();

        return ResultFutureIterator.<String>of(getClient(), requestProvider, JsonResponseParser.create());
    }

    /**
     * Write sequences rows to Cognite.
     *
     * Calling this method will return an <code>ItemWriter</code>
     * @return
     */
    public ItemWriter writeSequencesRows() {
        PostJsonRequestProvider requestProvider = PostJsonRequestProvider.builder()
                .setEndpoint("sequences/data")
                .setRequest(Request.create())
                .setSdkIdentifier(getClient().getClientConfig().getSdkIdentifier())
                .setAppIdentifier(getClient().getClientConfig().getAppIdentifier())
                .setSessionIdentifier(getClient().getClientConfig().getSessionIdentifier())
                .build();

        return ItemWriter.of(getClient(), requestProvider);
    }

    /**
     * Delete sequences rows in Cognite.
     *
     * Calling this method will return an <code>ItemWriter</code>
     * @return
     */
    public ItemWriter deleteSequencesRows() {
        PostJsonRequestProvider requestProvider = PostJsonRequestProvider.builder()
                .setEndpoint("sequences/data/delete")
                .setRequest(Request.create())
                .setSdkIdentifier(getClient().getClientConfig().getSdkIdentifier())
                .setAppIdentifier(getClient().getClientConfig().getAppIdentifier())
                .setSessionIdentifier(getClient().getClientConfig().getSessionIdentifier())
                .build();

        return ItemWriter.of(getClient(), requestProvider);
    }

    /**
     * List timeseries headers from Cognite.
     *
     * @param queryParameters The parameters for the TS query.
     * @return
     */
    public ResultFutureIterator<String> readTsHeaders(Request queryParameters) {
        LOG.debug(loggingPrefix + "Initiating read TS headers service.");

        PostJsonListRequestProvider requestProvider = PostJsonListRequestProvider.builder()
                .setEndpoint("timeseries/list")
                .setRequest(queryParameters)
                .setSdkIdentifier(getClient().getClientConfig().getSdkIdentifier())
                .setAppIdentifier(getClient().getClientConfig().getAppIdentifier())
                .setSessionIdentifier(getClient().getClientConfig().getSessionIdentifier())
                .build();

        return ResultFutureIterator.<String>of(getClient(), requestProvider, JsonItemResponseParser.create());
    }

    /**
     * Read timeseries aggregates from Cognite.
     *
     * @return
     */
    public ItemReader<String> readTsAggregates() {
        LOG.debug(loggingPrefix + "Initiating read timeseries aggregates service.");

        PostJsonRequestProvider requestProvider = PostJsonRequestProvider.builder()
                .setEndpoint("timeseries/aggregate")
                .setSdkIdentifier(getClient().getClientConfig().getSdkIdentifier())
                .setAppIdentifier(getClient().getClientConfig().getAppIdentifier())
                .setSessionIdentifier(getClient().getClientConfig().getSessionIdentifier())
                .build();

        return SingleRequestItemReader.of(getClient(), requestProvider, JsonResponseParser.create());
    }

    /**
     * Read time series headers by id from Cognite.
     *
     * @return
     */
    public ItemReader<String> readTsById() {
        LOG.debug(loggingPrefix + "Initiating read time series by id service.");

        PostJsonRequestProvider requestProvider = PostJsonRequestProvider.builder()
                .setEndpoint("timeseries/byids")
                .setSdkIdentifier(getClient().getClientConfig().getSdkIdentifier())
                .setAppIdentifier(getClient().getClientConfig().getAppIdentifier())
                .setSessionIdentifier(getClient().getClientConfig().getSessionIdentifier())
                .build();

        return SingleRequestItemReader.of(getClient(), requestProvider, JsonItemResponseParser.create());
    }

    /**
     * Write time series headers to Cognite.
     *
     * Calling this method will return an <code>ItemWriter</code>
     * @return
     */
    public ItemWriter writeTsHeaders() {
        LOG.debug(loggingPrefix + "Initiating write ts headers service.");

        PostJsonRequestProvider requestProvider = PostJsonRequestProvider.builder()
                .setEndpoint("timeseries")
                .setRequest(Request.create())
                .setSdkIdentifier(getClient().getClientConfig().getSdkIdentifier())
                .setAppIdentifier(getClient().getClientConfig().getAppIdentifier())
                .setSessionIdentifier(getClient().getClientConfig().getSessionIdentifier())
                .build();

        return ItemWriter.of(getClient(), requestProvider);
    }

    /**
     * Update time series headers in Cognite.
     *
     * Calling this method will return an <code>ItemWriter</code>
     * @return
     */
    public ItemWriter updateTsHeaders() {
        LOG.debug(loggingPrefix + "Initiating update ts headers service.");

        PostJsonRequestProvider requestProvider = PostJsonRequestProvider.builder()
                .setEndpoint("timeseries/update")
                .setRequest(Request.create())
                .setSdkIdentifier(getClient().getClientConfig().getSdkIdentifier())
                .setAppIdentifier(getClient().getClientConfig().getAppIdentifier())
                .setSessionIdentifier(getClient().getClientConfig().getSessionIdentifier())
                .build();

        return ItemWriter.of(getClient(), requestProvider);
    }

    /**
     * Delete TS headers in Cognite.
     *
     * Calling this method will return an <code>ItemWriter</code>
     * @return
     */
    public ItemWriter deleteTsHeaders() {
        LOG.debug(loggingPrefix + "Initiating delete ts service.");

        PostJsonRequestProvider requestProvider = PostJsonRequestProvider.builder()
                .setEndpoint("timeseries/delete")
                .setRequest(Request.create())
                .setSdkIdentifier(getClient().getClientConfig().getSdkIdentifier())
                .setAppIdentifier(getClient().getClientConfig().getAppIdentifier())
                .setSessionIdentifier(getClient().getClientConfig().getSessionIdentifier())
                .build();

        return ItemWriter.of(getClient(), requestProvider);
    }

    /**
     * Fetch timeseries datapoints from Cognite.
     *
     * @param queryParameters The parameters for the events query.
     * @return
     */
    public ResultFutureIterator<String> readTsDatapoints(Request queryParameters) {
        LOG.debug(loggingPrefix + "Initiating read TS datapoints service.");

        TSPointsRequestProvider requestProvider = TSPointsRequestProvider.builder()
                .setEndpoint("timeseries/data/list")
                .setRequest(queryParameters)
                .setSdkIdentifier(getClient().getClientConfig().getSdkIdentifier())
                .setAppIdentifier(getClient().getClientConfig().getAppIdentifier())
                .setSessionIdentifier(getClient().getClientConfig().getSessionIdentifier())
                .build();

        TSPointsResponseParser responseParser = TSPointsResponseParser.builder().build()
                .withRequest(queryParameters);

        return ResultFutureIterator.<String>of(getClient(), requestProvider, responseParser);
    }

    /**
     * Fetch timeseries datapoints from Cognite using protobuf encoding.
     *
     * @param queryParameters The parameters for the events query.
     * @return
     */
    public ResultFutureIterator<DataPointListItem>
            readTsDatapointsProto(Request queryParameters) {
        LOG.debug(loggingPrefix + "Initiating read TS datapoints service.");

        TSPointsReadProtoRequestProvider requestProvider = TSPointsReadProtoRequestProvider.builder()
                .setEndpoint("timeseries/data/list")
                .setRequest(queryParameters)
                .setSdkIdentifier(getClient().getClientConfig().getSdkIdentifier())
                .setAppIdentifier(getClient().getClientConfig().getAppIdentifier())
                .setSessionIdentifier(getClient().getClientConfig().getSessionIdentifier())
                .build();

        TSPointsProtoResponseParser responseParser = TSPointsProtoResponseParser.builder().build()
                .withRequest(queryParameters);

        return ResultFutureIterator.<DataPointListItem>of(getClient(), requestProvider, responseParser);
    }

    /**
     * Read latest data point from Cognite.
     *
     * @return
     */
    public ItemReader<String> readTsDatapointsLatest() {
        LOG.debug(loggingPrefix + "Initiating read latest data point service.");

        PostJsonRequestProvider requestProvider = PostJsonRequestProvider.builder()
                .setEndpoint("timeseries/data/latest")
                .setSdkIdentifier(getClient().getClientConfig().getSdkIdentifier())
                .setAppIdentifier(getClient().getClientConfig().getAppIdentifier())
                .setSessionIdentifier(getClient().getClientConfig().getSessionIdentifier())
                .build();

        return SingleRequestItemReader.of(getClient(), requestProvider, JsonItemResponseParser.create());
    }

    /**
     * Write time series headers to Cognite.
     *
     * Calling this method will return an <code>ItemWriter</code>
     * @return
     */
    public ItemWriter writeTsDatapoints() {
        LOG.debug(loggingPrefix + "Building writer for ts datapoints service.");

        PostJsonRequestProvider requestProvider = PostJsonRequestProvider.builder()
                .setEndpoint("timeseries/data")
                .setRequest(Request.create())
                .setSdkIdentifier(getClient().getClientConfig().getSdkIdentifier())
                .setAppIdentifier(getClient().getClientConfig().getAppIdentifier())
                .setSessionIdentifier(getClient().getClientConfig().getSessionIdentifier())
                .build();

        return ItemWriter.of(getClient(), requestProvider);
    }

    /**
     * Write time series data points to Cognite.
     *
     * Calling this method will return an <code>ItemWriter</code>
     * @return
     */
    public ItemWriter writeTsDatapointsProto() {
        LOG.debug(loggingPrefix + "Building writer for ts datapoints service.");

        TSPointsWriteProtoRequestProvider requestProvider = TSPointsWriteProtoRequestProvider.builder()
                .setEndpoint("timeseries/data")
                .setRequest(Request.create())
                .setSdkIdentifier(getClient().getClientConfig().getSdkIdentifier())
                .setAppIdentifier(getClient().getClientConfig().getAppIdentifier())
                .setSessionIdentifier(getClient().getClientConfig().getSessionIdentifier())
                .build();

        return ItemWriter.of(getClient(), requestProvider);
    }

    /**
     * Delete data points in Cognite.
     *
     * Calling this method will return an <code>ItemWriter</code>
     * @return
     */
    public ItemWriter deleteDatapoints() {
        LOG.debug(loggingPrefix + "Initiating delete data points service.");

        PostJsonRequestProvider requestProvider = PostJsonRequestProvider.builder()
                .setEndpoint("timeseries/data/delete")
                .setRequest(Request.create())
                .setSdkIdentifier(getClient().getClientConfig().getSdkIdentifier())
                .setAppIdentifier(getClient().getClientConfig().getAppIdentifier())
                .setSessionIdentifier(getClient().getClientConfig().getSessionIdentifier())
                .build();

        return ItemWriter.of(getClient(), requestProvider);
    }

    /**
     * Fetch Raw rows from Cognite. This service can handle both single rows and
     * large collection of rows.
     *
     * @param queryParameters The parameters for the raw query.
     * @return
     */
    public ResultFutureIterator<String> readRawRows(Request queryParameters) {
        LOG.debug(loggingPrefix + "Initiating read raw rows service.");

        RawReadRowsRequestProvider requestProvider = RawReadRowsRequestProvider.builder()
                .setEndpoint("raw/dbs")
                .setRequest(queryParameters)
                .setSdkIdentifier(getClient().getClientConfig().getSdkIdentifier())
                .setAppIdentifier(getClient().getClientConfig().getAppIdentifier())
                .setSessionIdentifier(getClient().getClientConfig().getSessionIdentifier())
                .build();

        return ResultFutureIterator.<String>of(getClient(), requestProvider, JsonRawRowResponseParser.builder().build());
    }

    /**
     * Fetch a single row by row key.
     *
     * @return
     */
    public ItemReader<String> readRawRow() {
        LOG.debug(loggingPrefix + "Initiating read single row service.");

        RawReadRowsRequestProvider requestProvider = RawReadRowsRequestProvider.builder()
                .setEndpoint("raw/dbs")
                .setRequest(Request.create())
                .setSdkIdentifier(getClient().getClientConfig().getSdkIdentifier())
                .setAppIdentifier(getClient().getClientConfig().getAppIdentifier())
                .setSessionIdentifier(getClient().getClientConfig().getSessionIdentifier())
                .build();

        return SingleRequestItemReader.<String>of(getClient(),
                requestProvider, JsonRawRowResponseParser.builder().build());
    }

    /**
     * Read cursors for retrieving events in parallel. The results set is split into n partitions.
     *
     * @return
     */
    public ItemReader<String> readCursorsRawRows() {
        LOG.debug(loggingPrefix + "Initiating read raw cursors service.");

        RawReadRowsCursorsRequestProvider requestProvider = RawReadRowsCursorsRequestProvider.builder()
                .setEndpoint("raw/dbs")
                .setSdkIdentifier(getClient().getClientConfig().getSdkIdentifier())
                .setAppIdentifier(getClient().getClientConfig().getAppIdentifier())
                .setSessionIdentifier(getClient().getClientConfig().getSessionIdentifier())
                .build();

        return SingleRequestItemReader.of(getClient(), requestProvider, JsonItemResponseParser.create());
    }

    /**
     * Write rows to Raw in Cognite.
     *
     * Calling this method will return an <code>ItemWriter</code>
     */
    public ItemWriter writeRawRows() {
        LOG.debug(loggingPrefix + "Initiating write raw rows service.");

        RawWriteRowsRequestProvider requestProvider = RawWriteRowsRequestProvider.builder()
                .setEndpoint("raw/dbs")
                .setRequest(Request.create())
                .setSdkIdentifier(getClient().getClientConfig().getSdkIdentifier())
                .setAppIdentifier(getClient().getClientConfig().getAppIdentifier())
                .setSessionIdentifier(getClient().getClientConfig().getSessionIdentifier())
                .build();

        return ItemWriter.of(getClient(), requestProvider);
    }

    /**
     * Delete Assets in Cognite.
     *
     * Calling this method will return an <code>ItemWriter</code>
     * @return
     */
    public ItemWriter deleteRawRows() {
        LOG.debug(loggingPrefix + "Initiating delete raw rows service.");

        RawDeleteRowsRequestProvider requestProvider = RawDeleteRowsRequestProvider.builder()
                .setEndpoint("raw/dbs")
                .setRequest(Request.create())
                .setSdkIdentifier(getClient().getClientConfig().getSdkIdentifier())
                .setAppIdentifier(getClient().getClientConfig().getAppIdentifier())
                .setSessionIdentifier(getClient().getClientConfig().getSessionIdentifier())
                .build();

        return ItemWriter.of(getClient(), requestProvider);
    }

    /**
     * List the Raw database names from Cognite.
     *
     * @return
     */
    public ResultFutureIterator<String> readRawDbNames(AuthConfig config) {
        LOG.debug(loggingPrefix + "Initiating read raw database names service.");

        GetSimpleListRequestProvider requestProvider = GetSimpleListRequestProvider.builder()
                .setEndpoint("raw/dbs")
                .setRequest(Request.create()
                        .withRootParameter("limit", ConnectorConstants.DEFAULT_MAX_BATCH_SIZE)
                        .withAuthConfig(config))
                .setSdkIdentifier(getClient().getClientConfig().getSdkIdentifier())
                .setAppIdentifier(getClient().getClientConfig().getAppIdentifier())
                .setSessionIdentifier(getClient().getClientConfig().getSessionIdentifier())
                .build();

        return ResultFutureIterator.<String>of(getClient(), requestProvider, JsonItemResponseParser.create());
    }

    /**
     * Create Raw tables in a given database.
     *
     * @return
     */
    public ItemWriter writeRawDbNames() {
        LOG.debug(loggingPrefix + "Creating databases");

        PostJsonRequestProvider requestProvider = PostJsonRequestProvider.builder()
                .setEndpoint("raw/dbs")
                .setRequest(Request.create())
                .setSdkIdentifier(getClient().getClientConfig().getSdkIdentifier())
                .setAppIdentifier(getClient().getClientConfig().getAppIdentifier())
                .setSessionIdentifier(getClient().getClientConfig().getSessionIdentifier())
                .build();

        return ItemWriter.of(getClient(), requestProvider);
    }

    /**
     * Create Raw tables in a given database.
     *
     * @return
     */
    public ItemWriter deleteRawDbNames() {
        LOG.debug(loggingPrefix + "Deleting databases");

        PostJsonRequestProvider requestProvider = PostJsonRequestProvider.builder()
                .setEndpoint("raw/dbs/delete")
                .setRequest(Request.create())
                .setSdkIdentifier(getClient().getClientConfig().getSdkIdentifier())
                .setAppIdentifier(getClient().getClientConfig().getAppIdentifier())
                .setSessionIdentifier(getClient().getClientConfig().getSessionIdentifier())
                .build();

        return ItemWriter.of(getClient(), requestProvider);
    }

    /**
     * List the Raw tables for a given database.
     *
     * @param dbName The name of the database to list tables from.
     * @return
     */
    public ResultFutureIterator<String> readRawTableNames(String dbName, AuthConfig config) {
        Preconditions.checkNotNull(dbName);
        Preconditions.checkArgument(!dbName.isEmpty(), "Database name cannot be empty.");
        LOG.debug(loggingPrefix + "Listing tables for database {}", dbName);

        GetSimpleListRequestProvider requestProvider = GetSimpleListRequestProvider.builder()
                .setEndpoint("raw/dbs/" + dbName + "/tables")
                .setRequest(Request.create()
                        .withRootParameter("limit", ConnectorConstants.DEFAULT_MAX_BATCH_SIZE)
                        .withAuthConfig(config))
                .setSdkIdentifier(getClient().getClientConfig().getSdkIdentifier())
                .setAppIdentifier(getClient().getClientConfig().getAppIdentifier())
                .setSessionIdentifier(getClient().getClientConfig().getSessionIdentifier())
                .build();

        return ResultFutureIterator.<String>of(getClient(), requestProvider, JsonItemResponseParser.create());
    }

    /**
     * Create Raw tables in a given database.
     *
     * @param dbName The name of the database to list tables from.
     * @return
     */
    public ItemWriter writeRawTableNames(String dbName) {
        Preconditions.checkNotNull(dbName);
        Preconditions.checkArgument(!dbName.isEmpty(), "Database name cannot be empty.");
        LOG.debug(loggingPrefix + "Creating tables in database {}", dbName);

        RawWriteTablesRequestProvider requestProvider = RawWriteTablesRequestProvider.builder()
                .setEndpoint("raw/dbs/" + dbName + "/tables")
                .setRequest(Request.create())
                .setSdkIdentifier(getClient().getClientConfig().getSdkIdentifier())
                .setAppIdentifier(getClient().getClientConfig().getAppIdentifier())
                .setSessionIdentifier(getClient().getClientConfig().getSessionIdentifier())
                .build();

        return ItemWriter.of(getClient(), requestProvider);
    }

    /**
     * Delete Raw tables from a given database.
     *
     * @param dbName The name of the database to list tables from.
     * @return
     */
    public ItemWriter deleteRawTableNames(String dbName) {
        Preconditions.checkNotNull(dbName);
        Preconditions.checkArgument(!dbName.isEmpty(), "Database name cannot be empty.");
        LOG.debug(loggingPrefix + "Deleting tables in database {}", dbName);

        PostJsonRequestProvider requestProvider = PostJsonRequestProvider.builder()
                .setEndpoint("raw/dbs/" + dbName + "/tables/delete")
                .setRequest(Request.create())
                .setSdkIdentifier(getClient().getClientConfig().getSdkIdentifier())
                .setAppIdentifier(getClient().getClientConfig().getAppIdentifier())
                .setSessionIdentifier(getClient().getClientConfig().getSessionIdentifier())
                .build();

        return ItemWriter.of(getClient(), requestProvider);
    }

    /**
     * List file headers from Cognite.
     *
     * @param queryParameters The parameters for the file query.
     * @return
     */
    public ResultFutureIterator<String> readFileHeaders(Request queryParameters) {
        LOG.debug(loggingPrefix + "Initiating read File headers service.");

        PostJsonListRequestProvider requestProvider = PostJsonListRequestProvider.builder()
                .setEndpoint("files/list")
                .setRequest(queryParameters)
                .setSdkIdentifier(getClient().getClientConfig().getSdkIdentifier())
                .setAppIdentifier(getClient().getClientConfig().getAppIdentifier())
                .setSessionIdentifier(getClient().getClientConfig().getSessionIdentifier())
                .build();

        return ResultFutureIterator.<String>of(getClient(), requestProvider, JsonItemResponseParser.create());
    }

    /**
     * Read files aggregates from Cognite.
     *
     * @return
     */
    public ItemReader<String> readFilesAggregates() {
        LOG.debug(loggingPrefix + "Initiating read files aggregates service.");

        PostJsonRequestProvider requestProvider = PostJsonRequestProvider.builder()
                .setEndpoint("files/aggregate")
                .setSdkIdentifier(getClient().getClientConfig().getSdkIdentifier())
                .setAppIdentifier(getClient().getClientConfig().getAppIdentifier())
                .setSessionIdentifier(getClient().getClientConfig().getSessionIdentifier())
                .build();

        return SingleRequestItemReader.of(getClient(), requestProvider, JsonResponseParser.create());
    }

    /**
     * Read files by id from Cognite.
     *
     * @return
     */
    public ItemReader<String> readFilesById() {
        LOG.debug(loggingPrefix + "Initiating read files by id service.");

        PostJsonRequestProvider requestProvider = PostJsonRequestProvider.builder()
                .setEndpoint("files/byids")
                .setSdkIdentifier(getClient().getClientConfig().getSdkIdentifier())
                .setAppIdentifier(getClient().getClientConfig().getAppIdentifier())
                .setSessionIdentifier(getClient().getClientConfig().getSessionIdentifier())
                .build();

        return SingleRequestItemReader.of(getClient(), requestProvider, JsonItemResponseParser.create());
    }

    /**
     * Read file binaries from Cognite.
     *
     * Returns an <code>FileBinaryReader</code> which can be used to read file binaries by id.
     *
     * @return
     */
    public FileBinaryReader readFileBinariesByIds() {
        LOG.debug(loggingPrefix + "Initiating read File binaries by ids service.");

        return FileBinaryReader.of(getClient());
    }

    /**
     * Read 3D file binaries from Cognite.
     *
     * Returns an <code>FileBinaryReader</code> which can be used to read 3D file binaries by id.
     *
     * @return
     */
    public ThreeDFileBinaryReader readThreeDFileBinariesById() {
        LOG.debug(loggingPrefix + "Initiating read 3D File binaries by id service.");

        return ThreeDFileBinaryReader.of(getClient());
    }

    /**
     * Write files to Cognite. This is a two-step request with 1) post the file metadata / header
     * and 2) post the file binary.
     *
     * This method returns an <code>ItemWriter</code> to which you can post the file metadata / header.
     * I.e. it performs step 1), but not step 2). The response from the <code>ItemWriter</code>
     * contains a URL reference for the file binary upload.
     *
     * @return
     */
    public ItemWriter writeFileHeaders() {
        LOG.debug(loggingPrefix + "Initiating write file header / metadata service.");

        FilesUploadRequestProvider requestProvider = FilesUploadRequestProvider.builder()
                .setEndpoint("files")
                .setRequest(Request.create())
                .setSdkIdentifier(getClient().getClientConfig().getSdkIdentifier())
                .setAppIdentifier(getClient().getClientConfig().getAppIdentifier())
                .setSessionIdentifier(getClient().getClientConfig().getSessionIdentifier())
                .build();

        return ItemWriter.of(getClient(), requestProvider);
    }

    /**
     * Write files to Cognite.
     *
     * This method returns an <code>FileWriter</code> to which you can post the <code>FileContainer</code>
     * with file metadata / header. I.e. this writer allows you to post both the file header and the
     * file binary in a single method call. The response contains the the metadata response item for the file.
     *
     * @return
     */
    public FileWriter writeFileProto() {
        LOG.debug(loggingPrefix + "Initiating write file proto service.");

        return FileWriter.of(getClient());
    }

    /**
     * Update file headers to Cognite.
     *
     * Calling this method will return an <code>ItemWriter</code>
     * @return
     */
    public ItemWriter updateFileHeaders() {
        LOG.debug(loggingPrefix + "Initiating update file headers service.");

        PostJsonRequestProvider requestProvider = PostJsonRequestProvider.builder()
                .setEndpoint("files/update")
                .setRequest(Request.create())
                .setSdkIdentifier(getClient().getClientConfig().getSdkIdentifier())
                .setAppIdentifier(getClient().getClientConfig().getAppIdentifier())
                .setSessionIdentifier(getClient().getClientConfig().getSessionIdentifier())
                .build();

        return ItemWriter.of(getClient(), requestProvider);
    }

    /**
     * Delete Files (including headers) in Cognite.
     *
     * Calling this method will return an <code>ItemWriter</code>
     * @return
     */
    public ItemWriter deleteFiles() {
        LOG.debug(loggingPrefix + "Initiating delete files service.");
        

        PostJsonRequestProvider requestProvider = PostJsonRequestProvider.builder()
                .setEndpoint("files/delete")
                .setRequest(Request.create())
                .setSdkIdentifier(getClient().getClientConfig().getSdkIdentifier())
                .setAppIdentifier(getClient().getClientConfig().getAppIdentifier())
                .setSessionIdentifier(getClient().getClientConfig().getSessionIdentifier())
                .build();

        return ItemWriter.of(getClient(), requestProvider);
    }

    /**
     * Get the login status from Cognite.
     *
     * @param host
     * @return
     */
    public LoginStatus readLoginStatusByApiKey(String host) throws Exception {
        LOG.debug(loggingPrefix + "Getting login status for host [{}].", host);

        GetLoginRequestProvider requestProvider = GetLoginRequestProvider.builder()
                .setEndpoint("status")
                .setSdkIdentifier(getClient().getClientConfig().getSdkIdentifier())
                .setAppIdentifier(getClient().getClientConfig().getAppIdentifier())
                .setSessionIdentifier(getClient().getClientConfig().getSessionIdentifier())
                .build();

        JsonResponseParser responseParser = JsonResponseParser.create();

        SingleRequestItemReader<String> itemReader =
                SingleRequestItemReader.of(getClient(), requestProvider, responseParser);

        // Send the request to the Cognite api
        ResponseItems<String> responseItems = itemReader.getItems(Request.create()
                .withAuthConfig(AuthConfig.create()
                        .withHost(host)));

        // Check the response
        if (!responseItems.getResponseBinary().getResponse().isSuccessful()
                || responseItems.getResultsItems().size() != 1) {
            String message = loggingPrefix + "Cannot get login status from Cognite. Could not get a valid response.";
            LOG.error(message);
            throw new Exception(message);
        }

        // parser the response
        return LoginStatusParser.parseLoginStatus(responseItems.getResultsItems().get(0));
    }

    /**
     * Fetch relationships from Cognite.
     *
     * @param queryParameters The parameters for the data sets query.
     * @return
     */
    public ResultFutureIterator<String> readRelationships(Request queryParameters) {
        LOG.debug(loggingPrefix + "Initiating read relationships service.");

        PostJsonListRequestProvider requestProvider = PostJsonListRequestProvider.builder()
                .setEndpoint("relationships/list")
                .setRequest(queryParameters)
                .setSdkIdentifier(getClient().getClientConfig().getSdkIdentifier())
                .setAppIdentifier(getClient().getClientConfig().getAppIdentifier())
                .setSessionIdentifier(getClient().getClientConfig().getSessionIdentifier())
                .setBetaEnabled(true)
                .build();

        return ResultFutureIterator.<String>of(getClient(), requestProvider, JsonItemResponseParser.create());
    }

    /**
     * Read relationships by id from Cognite.
     *
     * @return
     */
    public ItemReader<String> readRelationshipsById() {
        LOG.debug(loggingPrefix + "Initiating read relationships by id service.");

        PostJsonRequestProvider requestProvider = PostJsonRequestProvider.builder()
                .setEndpoint("relationships/byids")
                .setSdkIdentifier(getClient().getClientConfig().getSdkIdentifier())
                .setAppIdentifier(getClient().getClientConfig().getAppIdentifier())
                .setSessionIdentifier(getClient().getClientConfig().getSessionIdentifier())
                .build();

        return SingleRequestItemReader.of(getClient(), requestProvider, JsonItemResponseParser.create());
    }

    /**
     * Write relationships to Cognite.
     *
     * Calling this method will return an <code>ItemWriter</code>
     * @return
     */
    public ItemWriter writeRelationships() {
        LOG.debug(loggingPrefix + "Initiating write relationships service.");

        PostJsonRequestProvider requestProvider = PostJsonRequestProvider.builder()
                .setEndpoint("relationships")
                .setRequest(Request.create())
                .setSdkIdentifier(getClient().getClientConfig().getSdkIdentifier())
                .setAppIdentifier(getClient().getClientConfig().getAppIdentifier())
                .setSessionIdentifier(getClient().getClientConfig().getSessionIdentifier())
                .build();

        return ItemWriter.of(getClient(), requestProvider);
    }

    /**
     * Update relationships to Cognite.
     *
     * Calling this method will return an <code>ItemWriter</code>
     * @return
     */
    public ItemWriter updateRelationships() {
        LOG.debug(loggingPrefix + "Initiating update relationships service.");

        PostJsonRequestProvider requestProvider = PostJsonRequestProvider.builder()
                .setEndpoint("relationships/update")
                .setRequest(Request.create())
                .setSdkIdentifier(getClient().getClientConfig().getSdkIdentifier())
                .setAppIdentifier(getClient().getClientConfig().getAppIdentifier())
                .setSessionIdentifier(getClient().getClientConfig().getSessionIdentifier())
                .build();

        return ItemWriter.of(getClient(), requestProvider);
    }

    /**
     * Delete relationships in Cognite.
     *
     * Calling this method will return an <code>ItemWriter</code>
     * @return
     */
    public ItemWriter deleteRelationships() {
        LOG.debug(loggingPrefix + "Initiating delete relationships service.");

        PostJsonRequestProvider requestProvider = PostJsonRequestProvider.builder()
                .setEndpoint("relationships/delete")
                .setRequest(Request.create())
                .setSdkIdentifier(getClient().getClientConfig().getSdkIdentifier())
                .setAppIdentifier(getClient().getClientConfig().getAppIdentifier())
                .setSessionIdentifier(getClient().getClientConfig().getSessionIdentifier())
                .build();

        return ItemWriter.of(getClient(), requestProvider);
    }

    /**
     * Update data sets in Cognite.
     *
     * Calling this method will return an <code>ItemWriter</code>
     * @return
     */
    public ItemWriter updateDataSets() {
        LOG.debug(loggingPrefix + "Initiating update data sets service.");

        PostJsonRequestProvider requestProvider = PostJsonRequestProvider.builder()
                .setEndpoint("datasets/update")
                .setRequest(Request.create())
                .setSdkIdentifier(getClient().getClientConfig().getSdkIdentifier())
                .setAppIdentifier(getClient().getClientConfig().getAppIdentifier())
                .setSessionIdentifier(getClient().getClientConfig().getSessionIdentifier())
                .build();

        return ItemWriter.of(getClient(), requestProvider);
    }

    /**
     * Fetch data sets from Cognite.
     *
     * @param queryParameters The parameters for the data sets query.
     * @return
     */
    public ResultFutureIterator<String> readDataSets(Request queryParameters) {
        LOG.debug(loggingPrefix + "Initiating read data sets service.");

        PostJsonListRequestProvider requestProvider = PostJsonListRequestProvider.builder()
                .setEndpoint("datasets/list")
                .setRequest(queryParameters)
                .setSdkIdentifier(getClient().getClientConfig().getSdkIdentifier())
                .setAppIdentifier(getClient().getClientConfig().getAppIdentifier())
                .setSessionIdentifier(getClient().getClientConfig().getSessionIdentifier())
                .build();

        return ResultFutureIterator.<String>of(getClient(), requestProvider, JsonItemResponseParser.create());
    }

    /**
     * Read data sets aggregates from Cognite.
     *
     * @return
     */
    public ItemReader<String> readDataSetsAggregates() {
        LOG.debug(loggingPrefix + "Initiating read data set aggregates service.");

        PostJsonRequestProvider requestProvider = PostJsonRequestProvider.builder()
                .setEndpoint("datasets/aggregate")
                .setSdkIdentifier(getClient().getClientConfig().getSdkIdentifier())
                .setAppIdentifier(getClient().getClientConfig().getAppIdentifier())
                .setSessionIdentifier(getClient().getClientConfig().getSessionIdentifier())
                .build();

        return SingleRequestItemReader.of(getClient(), requestProvider, JsonResponseParser.create());
    }

    /**
     * Read data sets by id from Cognite.
     *
     * @return
     */
    public ItemReader<String> readDataSetsById() {
        LOG.debug(loggingPrefix + "Initiating read data sets by id service.");

        PostJsonRequestProvider requestProvider = PostJsonRequestProvider.builder()
                .setEndpoint("datasets/byids")
                .setSdkIdentifier(getClient().getClientConfig().getSdkIdentifier())
                .setAppIdentifier(getClient().getClientConfig().getAppIdentifier())
                .setSessionIdentifier(getClient().getClientConfig().getSessionIdentifier())
                .build();

        return SingleRequestItemReader.of(getClient(), requestProvider, JsonItemResponseParser.create());
    }

    /**
     * Write data sets to Cognite.
     *
     * Calling this method will return an <code>ItemWriter</code>
     * @return
     */
    public ItemWriter writeDataSets() {
        LOG.debug(loggingPrefix + "Initiating write data sets service.");

        PostJsonRequestProvider requestProvider = PostJsonRequestProvider.builder()
                .setEndpoint("datasets")
                .setRequest(Request.create())
                .setSdkIdentifier(getClient().getClientConfig().getSdkIdentifier())
                .setAppIdentifier(getClient().getClientConfig().getAppIdentifier())
                .setSessionIdentifier(getClient().getClientConfig().getSessionIdentifier())
                .build();

        return ItemWriter.of(getClient(), requestProvider);
    }

    /**
     * Read extraction pipelines from Cognite.
     *
     * @param queryParameters The parameters for the events query.
     * @return
     */
    public ResultFutureIterator<String> readExtractionPipelines(Request queryParameters) {
        PostJsonListRequestProvider requestProvider = PostJsonListRequestProvider.builder()
                .setEndpoint("extpipes/list")
                .setRequest(queryParameters)
                .setSdkIdentifier(getClient().getClientConfig().getSdkIdentifier())
                .setAppIdentifier(getClient().getClientConfig().getAppIdentifier())
                .setSessionIdentifier(getClient().getClientConfig().getSessionIdentifier())
                .build();

        return ResultFutureIterator.<String>of(getClient(), requestProvider, JsonItemResponseParser.create());
    }

    /**
     * Read extraction pipelines by id from Cognite.
     *
     * @return
     */
    public ItemReader<String> readExtractionPipelinesById() {
        PostJsonRequestProvider requestProvider = PostJsonRequestProvider.builder()
                .setEndpoint("extpipes/byids")
                .setSdkIdentifier(getClient().getClientConfig().getSdkIdentifier())
                .setAppIdentifier(getClient().getClientConfig().getAppIdentifier())
                .setSessionIdentifier(getClient().getClientConfig().getSessionIdentifier())
                .build();

        return SingleRequestItemReader.of(getClient(), requestProvider, JsonItemResponseParser.create());
    }

    /**
     * Write extraction pipelines to Cognite.
     *
     * Calling this method will return an <code>ItemWriter</code>
     * @return
     */
    public ItemWriter writeExtractionPipelines() {
        PostJsonRequestProvider requestProvider = PostJsonRequestProvider.builder()
                .setEndpoint("extpipes")
                .setRequest(Request.create())
                .setSdkIdentifier(getClient().getClientConfig().getSdkIdentifier())
                .setAppIdentifier(getClient().getClientConfig().getAppIdentifier())
                .setSessionIdentifier(getClient().getClientConfig().getSessionIdentifier())
                .build();

        return ItemWriter.of(getClient(), requestProvider);
    }

    /**
     * Update extraction pipelines in Cognite.
     *
     * Calling this method will return an <code>ItemWriter</code>
     * @return
     */
    public ItemWriter updateExtractionPipelines() {
        PostJsonRequestProvider requestProvider = PostJsonRequestProvider.builder()
                .setEndpoint("extpipes/update")
                .setRequest(Request.create())
                .setSdkIdentifier(getClient().getClientConfig().getSdkIdentifier())
                .setAppIdentifier(getClient().getClientConfig().getAppIdentifier())
                .setSessionIdentifier(getClient().getClientConfig().getSessionIdentifier())
                .build();

        return ItemWriter.of(getClient(), requestProvider);
    }

    /**
     * Delete extraction pipelines in Cognite.
     *
     * Calling this method will return an <code>ItemWriter</code>
     * @return
     */
    public ItemWriter deleteExtractionPipelines() {
        PostJsonRequestProvider requestProvider = PostJsonRequestProvider.builder()
                .setEndpoint("extpipes/delete")
                .setRequest(Request.create())
                .setSdkIdentifier(getClient().getClientConfig().getSdkIdentifier())
                .setAppIdentifier(getClient().getClientConfig().getAppIdentifier())
                .setSessionIdentifier(getClient().getClientConfig().getSessionIdentifier())
                .build();

        return ItemWriter.of(getClient(), requestProvider);
    }

    /**
     * Read extraction pipeline runs from Cognite.
     *
     * @param queryParameters The parameters for the events query.
     * @return
     */
    public ResultFutureIterator<String> readExtractionPipelineRuns(Request queryParameters) {
        PostJsonListRequestProvider requestProvider = PostJsonListRequestProvider.builder()
                .setEndpoint("extpipes/run/list")
                .setRequest(queryParameters)
                .setSdkIdentifier(getClient().getClientConfig().getSdkIdentifier())
                .setAppIdentifier(getClient().getClientConfig().getAppIdentifier())
                .setSessionIdentifier(getClient().getClientConfig().getSessionIdentifier())
                .build();

        return ResultFutureIterator.<String>of(getClient(), requestProvider, JsonItemResponseParser.create());
    }

    /**
     * Write extraction pipeline runs to Cognite.
     *
     * Calling this method will return an <code>ItemWriter</code>
     * @return
     */
    public ItemWriter writeExtractionPipelineRuns() {
        PostJsonRequestProvider requestProvider = PostJsonRequestProvider.builder()
                .setEndpoint("extpipes/runs")
                .setRequest(Request.create())
                .setSdkIdentifier(getClient().getClientConfig().getSdkIdentifier())
                .setAppIdentifier(getClient().getClientConfig().getAppIdentifier())
                .setSessionIdentifier(getClient().getClientConfig().getSessionIdentifier())
                .build();

        return ItemWriter.of(getClient(), requestProvider);
    }

    /**
     * Read labels from Cognite.
     *
     * @param queryParameters The parameters for the data sets query.
     * @return
     */
    public ResultFutureIterator<String> readLabels(Request queryParameters) {
        LOG.debug(loggingPrefix + "Initiating read labels service.");

        PostJsonListRequestProvider requestProvider = PostJsonListRequestProvider.builder()
                .setEndpoint("labels/list")
                .setRequest(queryParameters)
                .setSdkIdentifier(getClient().getClientConfig().getSdkIdentifier())
                .setAppIdentifier(getClient().getClientConfig().getAppIdentifier())
                .setSessionIdentifier(getClient().getClientConfig().getSessionIdentifier())
                .build();

        return ResultFutureIterator.<String>of(getClient(), requestProvider, JsonItemResponseParser.create());
    }

    /**
     * Write labels to Cognite.
     *
     * Calling this method will return an <code>ItemWriter</code>
     * @return
     */
    public ItemWriter writeLabels() {
        LOG.debug(loggingPrefix + "Initiating write labels service.");

        PostJsonRequestProvider requestProvider = PostJsonRequestProvider.builder()
                .setEndpoint("labels")
                .setRequest(Request.create())
                .setSdkIdentifier(getClient().getClientConfig().getSdkIdentifier())
                .setAppIdentifier(getClient().getClientConfig().getAppIdentifier())
                .setSessionIdentifier(getClient().getClientConfig().getSessionIdentifier())
                .build();

        return ItemWriter.of(getClient(), requestProvider);
    }

    /**
     * Delete labels in Cognite.
     *
     * Calling this method will return an <code>ItemWriter</code>
     * @return
     */
    public ItemWriter deleteLabels() {
        LOG.debug(loggingPrefix + "Initiating delete labels service.");

        PostJsonRequestProvider requestProvider = PostJsonRequestProvider.builder()
                .setEndpoint("labels/delete")
                .setRequest(Request.create())
                .setSdkIdentifier(getClient().getClientConfig().getSdkIdentifier())
                .setAppIdentifier(getClient().getClientConfig().getAppIdentifier())
                .setSessionIdentifier(getClient().getClientConfig().getSessionIdentifier())
                .build();

        return ItemWriter.of(getClient(), requestProvider);
    }

    /**
     * Read security categories from Cognite.
     *
     * @param queryParameters The parameters for the security categories query.
     * @return
     */
    public ResultFutureIterator<String> readSecurityCategories(Request queryParameters) {
        LOG.debug(loggingPrefix + "Initiating read security categories service.");

        GetSimpleListRequestProvider requestProvider = GetSimpleListRequestProvider.builder()
                .setEndpoint("securitycategories")
                .setRequest(queryParameters)
                .setSdkIdentifier(getClient().getClientConfig().getSdkIdentifier())
                .setAppIdentifier(getClient().getClientConfig().getAppIdentifier())
                .setSessionIdentifier(getClient().getClientConfig().getSessionIdentifier())
                .build();

        return ResultFutureIterator.<String>of(getClient(), requestProvider, JsonItemResponseParser.create());
    }

    /**
     * Write security categories to Cognite.
     *
     * Calling this method will return an <code>ItemWriter</code>
     * @return
     */
    public ItemWriter writeSecurityCategories() {
        LOG.debug(loggingPrefix + "Initiating write security categories service.");

        PostJsonRequestProvider requestProvider = PostJsonRequestProvider.builder()
                .setEndpoint("securitycategories")
                .setRequest(Request.create())
                .setSdkIdentifier(SDK_IDENTIFIER)
                .setAppIdentifier(getClient().getClientConfig().getAppIdentifier())
                .setSessionIdentifier(getClient().getClientConfig().getSessionIdentifier())
                .build();

        return ItemWriter.of(getClient(), requestProvider);
    }

    /**
     * Delete security categories in Cognite.
     *
     * Calling this method will return an <code>ItemWriter</code>
     * @return
     */
    public ItemWriter deleteSecurityCategories() {
        LOG.debug(loggingPrefix + "Initiating delete security categories service.");

        PostJsonRequestProvider requestProvider = PostJsonRequestProvider.builder()
                .setEndpoint("securitycategories/delete")
                .setRequest(Request.create())
                .setSdkIdentifier(SDK_IDENTIFIER)
                .setAppIdentifier(getClient().getClientConfig().getAppIdentifier())
                .setSessionIdentifier(getClient().getClientConfig().getSessionIdentifier())
                .build();

        return ItemWriter.of(getClient(), requestProvider);
    }

    /**
     * Detect references to assets and files in an engineering diagram and annotate the references with bounding boxes.
     * Finds entities in the engineering diagram that match a list of entity names,
     * for instance asset names. The P&ID must be a single-page PDF file.
     *
     * @return
     */
    public ItemReader<String> detectAnnotationsDiagrams() {
        PostJsonRequestProvider jobStartRequestProvider =
                PostJsonRequestProvider.builder()
                        .setEndpoint("context/diagram/detect")
                        .setSdkIdentifier(getClient().getClientConfig().getSdkIdentifier())
                        .setAppIdentifier(getClient().getClientConfig().getAppIdentifier())
                        .setSessionIdentifier(getClient().getClientConfig().getSessionIdentifier())
                        .build();

        RequestParametersResponseParser jobStartResponseParser = RequestParametersResponseParser.of(
                ImmutableMap.of("jobId", "jobId"));

        GetJobIdRequestProvider jobResultsRequestProvider = GetJobIdRequestProvider.of("context/diagram/detect")
                .toBuilder()
                .setSdkIdentifier(getClient().getClientConfig().getSdkIdentifier())
                .setAppIdentifier(getClient().getClientConfig().getAppIdentifier())
                .setSessionIdentifier(getClient().getClientConfig().getSessionIdentifier())
                .build();

        return AsyncJobReader.of(getClient(), jobStartRequestProvider, jobResultsRequestProvider, JsonItemResponseParser.create())
                .withJobStartResponseParser(jobStartResponseParser);
    }

    /**
     * Convert an engineering diagram in PDF format to an interactive SVG where
     * the provided annotations are highlighted.
     *
     * @return
     */
    public ItemReader<String> convertDiagrams() {
        PostJsonRequestProvider jobStartRequestProvider =
                PostJsonRequestProvider.builder()
                        .setEndpoint("context/diagram/convert")
                        .setSdkIdentifier(getClient().getClientConfig().getSdkIdentifier())
                        .setAppIdentifier(getClient().getClientConfig().getAppIdentifier())
                        .setSessionIdentifier(getClient().getClientConfig().getSessionIdentifier())
                        .build();

        RequestParametersResponseParser jobStartResponseParser = RequestParametersResponseParser.of(
                ImmutableMap.of("jobId", "jobId"));

        GetJobIdRequestProvider jobResultsRequestProvider = GetJobIdRequestProvider.of("context/diagram/convert")
                .toBuilder()
                .setSdkIdentifier(getClient().getClientConfig().getSdkIdentifier())
                .setAppIdentifier(getClient().getClientConfig().getAppIdentifier())
                .setSessionIdentifier(getClient().getClientConfig().getSessionIdentifier())
                .build();

        return AsyncJobReader.of(getClient(), jobStartRequestProvider, jobResultsRequestProvider, JsonItemResponseParser.create())
                .withJobStartResponseParser(jobStartResponseParser);
    }

    /**
     * Create a reader for listing entity matcher models.
     *
     * @return An {@link ItemReader<String>} for reading the models.
     */
    public ItemReader<String> readEntityMatcherModels() {
        LOG.debug(loggingPrefix + "Initiating read entity matcher models service.");

        // todo Implement new list entity matcher models
        GetPlaygroundRequestProvider requestProvider = GetPlaygroundRequestProvider.builder()
                .setEndpoint("context/entity_matching")
                .setSdkIdentifier(getClient().getClientConfig().getSdkIdentifier())
                .setAppIdentifier(getClient().getClientConfig().getAppIdentifier())
                .setSessionIdentifier(getClient().getClientConfig().getSessionIdentifier())
                .build();

        return SingleRequestItemReader.of(getClient(), requestProvider, JsonItemResponseParser.create());
    }

    /**
     * Create a writer for deleting entity matcher models.
     *
     * @return An {@link ItemWriter} for deleting the models
     */
    public ItemWriter deleteEntityMatcherModels() {
        LOG.debug(loggingPrefix + "Initiating delete entity matcher models service.");

        PostJsonRequestProvider requestProvider = PostJsonRequestProvider.builder()
                .setEndpoint("context/entitymatching/delete")
                .setRequest(Request.create())
                .setSdkIdentifier(getClient().getClientConfig().getSdkIdentifier())
                .setAppIdentifier(getClient().getClientConfig().getAppIdentifier())
                .setSessionIdentifier(getClient().getClientConfig().getSessionIdentifier())
                .build();

        return ItemWriter.of(getClient(), requestProvider);
    }

    /**
     * Create an entity matcher predict reader.
     *
     * @return
     */
    public ItemReader<String> entityMatcherPredict() {
        LOG.debug(loggingPrefix + "Initiating entity matcher predict service.");

        PostJsonRequestProvider jobStartRequestProvider =
                PostJsonRequestProvider.builder()
                        .setEndpoint("context/entitymatching/predict")
                        .setSdkIdentifier(getClient().getClientConfig().getSdkIdentifier())
                        .setAppIdentifier(getClient().getClientConfig().getAppIdentifier())
                        .setSessionIdentifier(getClient().getClientConfig().getSessionIdentifier())
                        .build();

        RequestParametersResponseParser jobStartResponseParser = RequestParametersResponseParser
                .of(ImmutableMap.of("jobId", "jobId"));

        GetJobIdRequestProvider jobResultsRequestProvider =
                GetJobIdRequestProvider.of("context/entitymatching/jobs")
                .toBuilder()
                .setSdkIdentifier(getClient().getClientConfig().getSdkIdentifier())
                .setAppIdentifier(getClient().getClientConfig().getAppIdentifier())
                .setSessionIdentifier(getClient().getClientConfig().getSessionIdentifier())
                .build();

        return AsyncJobReader.of(getClient(), jobStartRequestProvider, jobResultsRequestProvider, JsonItemResponseParser.create())
                .withJobStartResponseParser(jobStartResponseParser);
    }

    /**
     * Create an entity matcher training executor.
     *
     * @return
     */
    public Connector<String> entityMatcherFit() {
        LOG.debug(loggingPrefix + "Initiating entity matcher training service.");

        PostJsonRequestProvider jobStartRequestProvider =
                PostJsonRequestProvider.builder()
                        .setEndpoint("context/entitymatching")
                        .setSdkIdentifier(getClient().getClientConfig().getSdkIdentifier())
                        .setAppIdentifier(getClient().getClientConfig().getAppIdentifier())
                        .setSessionIdentifier(getClient().getClientConfig().getSessionIdentifier())
                        .build();

        RequestParametersResponseParser jobStartResponseParser = RequestParametersResponseParser.of(
                ImmutableMap.of("id", "id"));

        GetIdRequestProvider jobResultsRequestProvider =
                GetIdRequestProvider.of("context/entitymatching")
                        .toBuilder()
                        .setSdkIdentifier(getClient().getClientConfig().getSdkIdentifier())
                        .setAppIdentifier(getClient().getClientConfig().getAppIdentifier())
                        .setSessionIdentifier(getClient().getClientConfig().getSessionIdentifier())
                        .build();

        return AsyncJobReader.of(getClient(), jobStartRequestProvider, jobResultsRequestProvider, JsonResponseParser.create())
                .withJobStartResponseParser(jobStartResponseParser);
    }

    /**
     * Fetch 3d models from Cognite.
     *
     * @param queryParameters The parameters for the events query.
     * @return
     */
    public Iterator<CompletableFuture<ResponseItems<String>>> readThreeDModels(Request queryParameters) {
        LOG.debug(loggingPrefix + "Initiating read 3d models service.");

        ThreeDRequestProvider requestProvider = ThreeDRequestProvider.builder()
                .setEndpoint("3d/models")
                .setRequest(queryParameters)
                .setSdkIdentifier(getClient().getClientConfig().getSdkIdentifier())
                .setAppIdentifier(getClient().getClientConfig().getAppIdentifier())
                .setSessionIdentifier(getClient().getClientConfig().getSessionIdentifier())
                .build();

        return ResultFutureIterator.<String>of(getClient(), requestProvider, JsonItemResponseParser.create());
    }

    /**
     * Write 3D Models to Cognite.
     *
     * Calling this method will return an <code>ItemWriter</code>
     * @return
     */
    public ItemWriter writeThreeDModels() {
        PostJsonRequestProvider requestProvider = PostJsonRequestProvider.builder()
                .setEndpoint("3d/models")
                .setRequest(Request.create())
                .setSdkIdentifier(getClient().getClientConfig().getSdkIdentifier())
                .setAppIdentifier(getClient().getClientConfig().getAppIdentifier())
                .setSessionIdentifier(getClient().getClientConfig().getSessionIdentifier())
                .build();

        return ItemWriter.of(getClient(), requestProvider);
    }

    /**
     * Update 3D Models in Cognite.
     *
     * Calling this method will return an <code>ItemWriter</code>
     * @return
     */
    public ItemWriter updateThreeDModels() {
        PostJsonRequestProvider requestProvider = PostJsonRequestProvider.builder()
                .setEndpoint("3d/models/update")
                .setRequest(Request.create())
                .setSdkIdentifier(getClient().getClientConfig().getSdkIdentifier())
                .setAppIdentifier(getClient().getClientConfig().getAppIdentifier())
                .setSessionIdentifier(getClient().getClientConfig().getSessionIdentifier())
                .build();

        return ItemWriter.of(getClient(), requestProvider);
    }

    /**
     * Create a writer for deleting 3D Models.
     *
     * @return An {@link ItemWriter} for deleting the models
     */
    public ItemWriter deleteThreeDModels() {
        LOG.debug(loggingPrefix + "Initiating delete 3D Models service.");

        PostJsonRequestProvider requestProvider = PostJsonRequestProvider.builder()
                .setEndpoint("3d/models/delete")
                .setRequest(Request.create())
                .setSdkIdentifier(getClient().getClientConfig().getSdkIdentifier())
                .setAppIdentifier(getClient().getClientConfig().getAppIdentifier())
                .setSessionIdentifier(getClient().getClientConfig().getSessionIdentifier())
                .build();

        return ItemWriter.of(getClient(), requestProvider);
    }

    /**
     * Read 3D Models by id from Cognite.
     *
     * @return
     */
    public ItemReader<String> readThreeDModelsById() {
        GetIdRequestProvider requestProvider =
                GetIdRequestProvider.of("3d/models")
                        .toBuilder()
                        .setSdkIdentifier(getClient().getClientConfig().getSdkIdentifier())
                        .setAppIdentifier(getClient().getClientConfig().getAppIdentifier())
                        .setSessionIdentifier(getClient().getClientConfig().getSessionIdentifier())
                        .build();

        return SingleRequestItemReader.of(getClient(), requestProvider, JsonItemResponseParser.create());
    }

    /**
     * Read 3d models revisions by id from Cognite.
     *
     * @return
     */
    public ItemReader<String> readThreeDModelsRevisionsById(Long modelId) {

        GetIdRequestProvider requestProvider =
                GetIdRequestProvider.of("3d/models/" + modelId + "/revisions")
                        .toBuilder()
                        .setSdkIdentifier(getClient().getClientConfig().getSdkIdentifier())
                        .setAppIdentifier(getClient().getClientConfig().getAppIdentifier())
                        .setSessionIdentifier(getClient().getClientConfig().getSessionIdentifier())
                        .build();

        return SingleRequestItemReader.of(getClient(), requestProvider, JsonItemResponseParser.create());
    }

    /**
     * Read 3D Models Revisions from Cognite.
     *
     * @param queryParameters The parameters for the events query.
     *
     * @return
     */
    public Iterator<CompletableFuture<ResponseItems<String>>> readThreeDModelsRevisions(Request queryParameters) {
        LOG.debug(loggingPrefix + "Initiating read 3d models revisions service.");

        Long modelId = (Long) queryParameters.getRequestParameters().get("modelId");

        ThreeDRequestProvider requestProvider = ThreeDRequestProvider.builder()
                .setEndpoint("3d/models/" + modelId + "/revisions")
                .setRequest(queryParameters)
                .setSdkIdentifier(getClient().getClientConfig().getSdkIdentifier())
                .setAppIdentifier(getClient().getClientConfig().getAppIdentifier())
                .setSessionIdentifier(getClient().getClientConfig().getSessionIdentifier())
                .build();

        return ResultFutureIterator.<String>of(getClient(), requestProvider, JsonItemResponseParser.create());
    }

    /**
     * Write 3D Models Revisions to Cognite.
     *
     * Calling this method will return an <code>ItemWriter</code>
     * @param modelId The id of {@link ThreeDModel} object
     * @return
     */
    public ItemWriter writeThreeDModelsRevisions(Long modelId) {
        LOG.debug(loggingPrefix + "Initiating write 3d models revisions service.");

        PostJsonRequestProvider requestProvider = PostJsonRequestProvider.builder()
                .setEndpoint("3d/models/" + modelId + "/revisions")
                .setRequest(Request.create())
                .setSdkIdentifier(getClient().getClientConfig().getSdkIdentifier())
                .setAppIdentifier(getClient().getClientConfig().getAppIdentifier())
                .setSessionIdentifier(getClient().getClientConfig().getSessionIdentifier())
                .build();

        return ItemWriter.of(getClient(), requestProvider);
    }

    /**
     * Update 3D Models Revisions in Cognite.
     *
     * Calling this method will return an <code>ItemWriter</code>
     * @param modelId The id of {@link ThreeDModel} object
     * @return
     */
    public ItemWriter updateThreeDModelsRevisions(Long modelId) {
        PostJsonRequestProvider requestProvider = PostJsonRequestProvider.builder()
                .setEndpoint("3d/models/" + modelId + "/revisions/update")
                .setRequest(Request.create())
                .setSdkIdentifier(getClient().getClientConfig().getSdkIdentifier())
                .setAppIdentifier(getClient().getClientConfig().getAppIdentifier())
                .setSessionIdentifier(getClient().getClientConfig().getSessionIdentifier())
                .build();

        return ItemWriter.of(getClient(), requestProvider);
    }

    /**
     * Create a writer for deleting 3D Models Revisions.
     *
     * @param modelId The id of {@link ThreeDModel} object
     * @return An {@link ItemWriter} for deleting the models
     */
    public ItemWriter deleteThreeDModelsRevisions(Long modelId) {
        PostJsonRequestProvider requestProvider = PostJsonRequestProvider.builder()
                .setEndpoint("3d/models/" + modelId + "/revisions/delete")
                .setRequest(Request.create())
                .setSdkIdentifier(getClient().getClientConfig().getSdkIdentifier())
                .setAppIdentifier(getClient().getClientConfig().getAppIdentifier())
                .setSessionIdentifier(getClient().getClientConfig().getSessionIdentifier())
                .build();

        return ItemWriter.of(getClient(), requestProvider);
    }

    /**
     * Read 3d Available Outputs by modeId and revisionId from Cognite.
     *
     * @return
     */
    public ItemReader<String> readThreeDOutputs() {

        ThreeDOutputsRequestProvider requestProvider = ThreeDOutputsRequestProvider.builder()
                .setEndpoint("3d/models/")
                .setSdkIdentifier(getClient().getClientConfig().getSdkIdentifier())
                .setAppIdentifier(getClient().getClientConfig().getAppIdentifier())
                .setSessionIdentifier(getClient().getClientConfig().getSessionIdentifier())
                .build();

        return SingleRequestItemReader.of(getClient(), requestProvider, JsonItemResponseParser.create());
    }

    public ItemReader<String> readThreeDRevisionLogs() {
        ThreeDRevisionLogsRequestProvider requestProvider = ThreeDRevisionLogsRequestProvider.builder()
                .setEndpoint("3d/models/")
                .setSdkIdentifier(getClient().getClientConfig().getSdkIdentifier())
                .setAppIdentifier(getClient().getClientConfig().getAppIdentifier())
                .setSessionIdentifier(getClient().getClientConfig().getSessionIdentifier())
                .build();

        return SingleRequestItemReader.of(getClient(), requestProvider, JsonItemResponseParser.create());
    }

    public ItemReader<String> readThreeDNodes() {
        ThreeDNodesRequestProvider requestProvider = ThreeDNodesRequestProvider.builder()
                .setEndpoint("3d/models/")
                .setSdkIdentifier(getClient().getClientConfig().getSdkIdentifier())
                .setAppIdentifier(getClient().getClientConfig().getAppIdentifier())
                .setSessionIdentifier(getClient().getClientConfig().getSessionIdentifier())
                .build();

        return SingleRequestItemReader.of(getClient(), requestProvider, JsonItemResponseParser.create());
    }

    public Iterator<CompletableFuture<ResponseItems<String>>> readThreeDNodes(Request queryParameters) {
        ThreeDNodesRequestProvider requestProvider = ThreeDNodesRequestProvider.builder()
                .setEndpoint("3d/models/")
                .setRequest(queryParameters)
                .setSdkIdentifier(getClient().getClientConfig().getSdkIdentifier())
                .setAppIdentifier(getClient().getClientConfig().getAppIdentifier())
                .setSessionIdentifier(getClient().getClientConfig().getSessionIdentifier())
                .build();

        return ResultFutureIterator.<String>of(getClient(), requestProvider, JsonItemResponseParser.create());
    }

    public Iterator<CompletableFuture<ResponseItems<String>>> filterThreeDNodes(Long modelId, Long revisionId, Request queryParameters) {
        ThreeDNodesFilterRequestProvider requestProvider = ThreeDNodesFilterRequestProvider.builder()
                .setEndpoint("3d/models/" + modelId + "/revisions/" + revisionId + "/nodes/list")
                .setRequest(queryParameters)
                .setSdkIdentifier(getClient().getClientConfig().getSdkIdentifier())
                .setAppIdentifier(getClient().getClientConfig().getAppIdentifier())
                .setSessionIdentifier(getClient().getClientConfig().getSessionIdentifier())
                .build();

        return ResultFutureIterator.<String>of(getClient(), requestProvider, JsonItemResponseParser.create());

    }

    public Iterator<CompletableFuture<ResponseItems<String>>> readThreeDAncestorNodes(Request queryParameters) {
        ThreeDAncestorNodesRequestProvider requestProvider = ThreeDAncestorNodesRequestProvider.builder()
                .setEndpoint("3d/models/")
                .setRequest(queryParameters)
                .setSdkIdentifier(getClient().getClientConfig().getSdkIdentifier())
                .setAppIdentifier(getClient().getClientConfig().getAppIdentifier())
                .setSessionIdentifier(getClient().getClientConfig().getSessionIdentifier())
                .build();

        return ResultFutureIterator.<String>of(getClient(), requestProvider, JsonItemResponseParser.create());
    }

    public ItemReader<String> readThreeDAncestorNodes() {
        ThreeDAncestorNodesRequestProvider requestProvider = ThreeDAncestorNodesRequestProvider.builder()
                .setEndpoint("3d/models/")
                .setSdkIdentifier(getClient().getClientConfig().getSdkIdentifier())
                .setAppIdentifier(getClient().getClientConfig().getAppIdentifier())
                .setSessionIdentifier(getClient().getClientConfig().getSessionIdentifier())
                .build();

        return SingleRequestItemReader.of(getClient(), requestProvider, JsonItemResponseParser.create());
    }

    public ItemReader<String> readThreeDNodesById(Long modelId, Long revisionId) {

        PostJsonRequestProvider requestProvider = PostJsonRequestProvider.builder()
                .setEndpoint("3d/models/" + modelId + "/revisions/" + revisionId + "/nodes/byids")
                .setSdkIdentifier(getClient().getClientConfig().getSdkIdentifier())
                .setAppIdentifier(getClient().getClientConfig().getAppIdentifier())
                .setSessionIdentifier(getClient().getClientConfig().getSessionIdentifier())
                .build();

        return SingleRequestItemReader.of(getClient(), requestProvider, JsonItemResponseParser.create());
    }

    /**
     * Update the Thumbnail of Revision
     *
     * Calling this method will return an <code>ItemWriter</code>
     * @param modelId The id of {@link ThreeDModel} object
     * @param revisionId The id of {@link ThreeDModelRevision} object
     * @return
     */
    public ItemWriter updateThreeDTRevisionThumbnail(Long modelId, Long revisionId) {
        PostJsonRequestProvider requestProvider = PostJsonRequestProvider.builder()
                .setEndpoint("3d/models/" + modelId + "/revisions/" + revisionId + "/thumbnail")
                .setRequest(Request.create())
                .setSdkIdentifier(getClient().getClientConfig().getSdkIdentifier())
                .setAppIdentifier(getClient().getClientConfig().getAppIdentifier())
                .setSessionIdentifier(getClient().getClientConfig().getSessionIdentifier())
                .build();

        return ItemWriter.of(getClient(), requestProvider);
    }

    public Iterator<CompletableFuture<ResponseItems<String>>> readThreeDAssetMappings(Request requestParameters) {
        ThreeDAssetMappingsRequestProvider requestProvider = ThreeDAssetMappingsRequestProvider.builder()
                .setEndpoint("3d/models/")
                .setRequest(requestParameters)
                .setSdkIdentifier(getClient().getClientConfig().getSdkIdentifier())
                .setAppIdentifier(getClient().getClientConfig().getAppIdentifier())
                .setSessionIdentifier(getClient().getClientConfig().getSessionIdentifier())
                .build();

        return ResultFutureIterator.<String>of(getClient(), requestProvider, JsonItemResponseParser.create());
    }

    public Iterator<CompletableFuture<ResponseItems<String>>> filterThreeDAssetMappings(Long modelId, Long revisionId, Request requestParameters) {
        ThreeDAssetMappingsFilterRequestProvider requestProvider = ThreeDAssetMappingsFilterRequestProvider.builder()
                .setEndpoint("3d/models/" + modelId + "/revisions/" + revisionId + "/mappings/list")
                .setRequest(requestParameters)
                .setSdkIdentifier(getClient().getClientConfig().getSdkIdentifier())
                .setAppIdentifier(getClient().getClientConfig().getAppIdentifier())
                .setSessionIdentifier(getClient().getClientConfig().getSessionIdentifier())
                .build();

        return ResultFutureIterator.<String>of(getClient(), requestProvider, JsonItemResponseParser.create());
    }

    public ItemWriter writeThreeDAssetMappings(Long modelId, Long revisionId) {
        LOG.debug(loggingPrefix + "Initiating write 3d asset mappings service.");
        PostJsonRequestProvider requestProvider = PostJsonRequestProvider.builder()
                .setEndpoint("3d/models/" + modelId + "/revisions/" + revisionId + "/mappings")
                .setRequest(Request.create())
                .setSdkIdentifier(getClient().getClientConfig().getSdkIdentifier())
                .setAppIdentifier(getClient().getClientConfig().getAppIdentifier())
                .setSessionIdentifier(getClient().getClientConfig().getSessionIdentifier())
                .build();

        return ItemWriter.of(getClient(), requestProvider);
    }

    public ItemWriter deleteThreeDAssetMappings(Long modelId, Long revisionId) {
        PostJsonRequestProvider requestProvider = PostJsonRequestProvider.builder()
                .setEndpoint("3d/models/" + modelId + "/revisions/" + revisionId + "/mappings/delete")
                .setRequest(Request.create())
                .setSdkIdentifier(getClient().getClientConfig().getSdkIdentifier())
                .setAppIdentifier(getClient().getClientConfig().getAppIdentifier())
                .setSessionIdentifier(getClient().getClientConfig().getSessionIdentifier())
                .build();

        return ItemWriter.of(getClient(), requestProvider);
    }

    /**
     * Write Transformation to Cognite.
     *
     * Calling this method will return an <code>ItemWriter</code>
     * @return
     */
    public ItemWriter writeTransformation() {
        PostJsonRequestProvider requestProvider = PostJsonRequestProvider.builder()
                .setEndpoint("transformations")
                .setRequest(Request.create())
                .setSdkIdentifier(getClient().getClientConfig().getSdkIdentifier())
                .setAppIdentifier(getClient().getClientConfig().getAppIdentifier())
                .setSessionIdentifier(getClient().getClientConfig().getSessionIdentifier())
                .build();

        return ItemWriter.of(getClient(), requestProvider);
    }

    /**
     * Update Transformation to Cognite.
     *
     * Calling this method will return an <code>ItemWriter</code>
     * @return
     */
    public ItemWriter updateTransformation() {
        PostJsonRequestProvider requestProvider = PostJsonRequestProvider.builder()
                .setEndpoint("transformations/update")
                .setRequest(Request.create())
                .setSdkIdentifier(getClient().getClientConfig().getSdkIdentifier())
                .setAppIdentifier(getClient().getClientConfig().getAppIdentifier())
                .setSessionIdentifier(getClient().getClientConfig().getSessionIdentifier())
                .build();

        return ItemWriter.of(getClient(), requestProvider);
    }

    /**
     * Filter Transformations in Cognite.
     * @param queryParameters
     * @return
     */
    public Iterator<CompletableFuture<ResponseItems<String>>> readTransformations(Request queryParameters) {
        PostJsonListRequestProvider requestProvider = PostJsonListRequestProvider.builder()
                .setEndpoint("transformations/filter")
                .setRequest(queryParameters)
                .setSdkIdentifier(getClient().getClientConfig().getSdkIdentifier())
                .setAppIdentifier(getClient().getClientConfig().getAppIdentifier())
                .setSessionIdentifier(getClient().getClientConfig().getSessionIdentifier())
                .build();

        return ResultFutureIterator.<String>of(getClient(), requestProvider, JsonItemResponseParser.create());
    }

    /**
     * Delete Transformations in Cognite.
     *
     * Calling this method will return an <code>ItemWriter</code>
     * @return
     */
    public ItemWriter deleteTransformations() {
        PostJsonRequestProvider requestProvider = PostJsonRequestProvider.builder()
                .setEndpoint("transformations/delete")
                .setRequest(Request.create())
                .setSdkIdentifier(getClient().getClientConfig().getSdkIdentifier())
                .setAppIdentifier(getClient().getClientConfig().getAppIdentifier())
                .setSessionIdentifier(getClient().getClientConfig().getSessionIdentifier())
                .build();

        return ItemWriter.of(getClient(), requestProvider);
    }

    /**
     * Retrieve Transformations in Cognite.
     *
     * @return
     */
    public ItemReader<String> readTransformationsById() {
        PostJsonRequestProvider requestProvider = PostJsonRequestProvider.builder()
                .setEndpoint("transformations/byids")
                .setSdkIdentifier(getClient().getClientConfig().getSdkIdentifier())
                .setAppIdentifier(getClient().getClientConfig().getAppIdentifier())
                .setSessionIdentifier(getClient().getClientConfig().getSessionIdentifier())
                .build();
        return SingleRequestItemReader.of(getClient(), requestProvider, JsonItemResponseParser.create());
    }

    /**
     * Start running the job in Cognite.
     * @param queryParameters
     * @return
     */
    public ConnectorServiceV1.ItemWriter runTransformationJobs(Request queryParameters) {
        PostJsonRequestProvider requestProvider = PostJsonRequestProvider.builder()
                .setEndpoint("transformations/run")
                .setRequest(queryParameters)
                .setSdkIdentifier(getClient().getClientConfig().getSdkIdentifier())
                .setAppIdentifier(getClient().getClientConfig().getAppIdentifier())
                .setSessionIdentifier(getClient().getClientConfig().getSessionIdentifier())
                .build();

        return ConnectorServiceV1.ItemWriter.of(getClient(), requestProvider);
    }

    /**
     * Stop running the job
     * 
     * @param queryParameters
     * @return
     */
    public ConnectorServiceV1.ItemWriter cancelTransformationJobs(Request queryParameters) {
        PostJsonRequestProvider requestProvider = PostJsonRequestProvider.builder()
                .setEndpoint("transformations/cancel")
                .setRequest(queryParameters)
                .setSdkIdentifier(getClient().getClientConfig().getSdkIdentifier())
                .setAppIdentifier(getClient().getClientConfig().getAppIdentifier())
                .setSessionIdentifier(getClient().getClientConfig().getSessionIdentifier())
                .build();

        return ConnectorServiceV1.ItemWriter.of(getClient(), requestProvider);
    }

    /**
<<<<<<< HEAD
     * Filter Transformations Jobs in Cognite.
=======
     * Filter Transformations in Cognite.
>>>>>>> b08188ac
     * @param queryParameters
     * @return
     */
    public Iterator<CompletableFuture<ResponseItems<String>>> readTransformationJobs(Request queryParameters) {
        GetListRequestProvider requestProvider = GetListRequestProvider.builder()
                .setEndpoint("transformations/jobs")
                .setRequest(queryParameters)
                .setSdkIdentifier(getClient().getClientConfig().getSdkIdentifier())
                .setAppIdentifier(getClient().getClientConfig().getAppIdentifier())
                .setSessionIdentifier(getClient().getClientConfig().getSessionIdentifier())
                .build();
        return ResultFutureIterator.<String>of(getClient(), requestProvider, JsonItemResponseParser.create());
    }

    /**
     * Retrieve Transformations Jobs in Cognite.
     *
     * @return
     */
    public ItemReader<String> readTransformationJobsById() {
        PostJsonRequestProvider requestProvider = PostJsonRequestProvider.builder()
                .setEndpoint("transformations/jobs/byids")
                .setSdkIdentifier(getClient().getClientConfig().getSdkIdentifier())
                .setAppIdentifier(getClient().getClientConfig().getAppIdentifier())
                .setSessionIdentifier(getClient().getClientConfig().getSessionIdentifier())
                .build();
        return SingleRequestItemReader.of(getClient(), requestProvider, JsonItemResponseParser.create());
    }

    /**
<<<<<<< HEAD
     * List Transformation Job Metrics
=======
     * List TransformationJobMetrics
>>>>>>> b08188ac
     * @return
     */
    public Iterator<CompletableFuture<ResponseItems<String>>> readTransformationJobMetrics(Request requestParameters) {
        Integer modelId = (Integer) requestParameters.getRequestParameters().get("jobId");
        GetListRequestProvider requestProvider = GetListRequestProvider.builder()
                .setEndpoint("transformations/jobs/" + modelId + "/metrics")
                .setRequest(requestParameters)
                .setSdkIdentifier(getClient().getClientConfig().getSdkIdentifier())
                .setAppIdentifier(getClient().getClientConfig().getAppIdentifier())
                .setSessionIdentifier(getClient().getClientConfig().getSessionIdentifier())
                .build();
        return ResultFutureIterator.<String>of(getClient(), requestProvider, JsonItemResponseParser.create());
    }

    /**
     * Write Transformation Schedules to Cognite.
     *
     * Calling this method will return an <code>ItemWriter</code>
     * @return
     */
    public ItemWriter writeTransformationSchedules() {
        PostJsonRequestProvider requestProvider = PostJsonRequestProvider.builder()
                .setEndpoint("transformations/schedules")
                .setRequest(Request.create())
                .setSdkIdentifier(getClient().getClientConfig().getSdkIdentifier())
                .setAppIdentifier(getClient().getClientConfig().getAppIdentifier())
                .setSessionIdentifier(getClient().getClientConfig().getSessionIdentifier())
                .build();

        return ItemWriter.of(getClient(), requestProvider);
    }

    /**
     * Update Transformation Schedules to Cognite.
     *
     * Calling this method will return an <code>ItemWriter</code>
     * @return
     */
    public ItemWriter updateTransformationSchedules() {
        PostJsonRequestProvider requestProvider = PostJsonRequestProvider.builder()
                .setEndpoint("transformations/schedules/update")
                .setRequest(Request.create())
                .setSdkIdentifier(getClient().getClientConfig().getSdkIdentifier())
                .setAppIdentifier(getClient().getClientConfig().getAppIdentifier())
                .setSessionIdentifier(getClient().getClientConfig().getSessionIdentifier())
                .build();

        return ItemWriter.of(getClient(), requestProvider);
    }

    /**
<<<<<<< HEAD
     * List Transformation Schedules
=======
     * List TransformationSchedules
>>>>>>> b08188ac
     * @return
     */
    public Iterator<CompletableFuture<ResponseItems<String>>> readTransformationSchedules(Request requestParameters) {
        GetListRequestProvider requestProvider = GetListRequestProvider.builder()
                .setEndpoint("transformations/schedules")
                .setRequest(requestParameters)
                .setSdkIdentifier(getClient().getClientConfig().getSdkIdentifier())
                .setAppIdentifier(getClient().getClientConfig().getAppIdentifier())
                .setSessionIdentifier(getClient().getClientConfig().getSessionIdentifier())
                .build();
        return ResultFutureIterator.<String>of(getClient(), requestProvider, JsonItemResponseParser.create());
    }

    /**
<<<<<<< HEAD
     * Retrieve Transformations Schedules in Cognite.
=======
     * Retrieve Transformations Jobs in Cognite.
>>>>>>> b08188ac
     *
     * @return
     */
    public ItemReader<String> readTransformationSchedulesById() {
        PostJsonRequestProvider requestProvider = PostJsonRequestProvider.builder()
                .setEndpoint("transformations/schedules/byids")
                .setSdkIdentifier(getClient().getClientConfig().getSdkIdentifier())
                .setAppIdentifier(getClient().getClientConfig().getAppIdentifier())
                .setSessionIdentifier(getClient().getClientConfig().getSessionIdentifier())
                .build();
        return SingleRequestItemReader.of(getClient(), requestProvider, JsonItemResponseParser.create());
    }

    /**
<<<<<<< HEAD
     * Delete Transformations Schedules in Cognite.
=======
     * Delete Transformations in Cognite.
>>>>>>> b08188ac
     *
     * Calling this method will return an <code>ItemWriter</code>
     * @return
     */
    public ItemWriter deleteTransformationSchedules() {
        PostJsonRequestProvider requestProvider = PostJsonRequestProvider.builder()
                .setEndpoint("transformations/schedules/delete")
                .setRequest(Request.create())
                .setSdkIdentifier(getClient().getClientConfig().getSdkIdentifier())
                .setAppIdentifier(getClient().getClientConfig().getAppIdentifier())
                .setSessionIdentifier(getClient().getClientConfig().getSessionIdentifier())
                .build();

        return ItemWriter.of(getClient(), requestProvider);
    }

<<<<<<< HEAD
    /**
     * List Transformation Notifications
     * @return
     */
    public Iterator<CompletableFuture<ResponseItems<String>>> readTransformationNotifications(Request requestParameters) {
        GetListRequestProvider requestProvider = GetListRequestProvider.builder()
                .setEndpoint("transformations/notifications")
                .setRequest(requestParameters)
                .setSdkIdentifier(getClient().getClientConfig().getSdkIdentifier())
                .setAppIdentifier(getClient().getClientConfig().getAppIdentifier())
                .setSessionIdentifier(getClient().getClientConfig().getSessionIdentifier())
                .build();
        return ResultFutureIterator.<String>of(getClient(), requestProvider, JsonItemResponseParser.create());
    }

    /**
     * Write Transformation Notifications to Cognite.
     *
     * Calling this method will return an <code>ItemWriter</code>
     * @return
     */
    public ItemWriter writeTransformationNotifications() {
        PostJsonRequestProvider requestProvider = PostJsonRequestProvider.builder()
                .setEndpoint("transformations/notifications")
                .setRequest(Request.create())
                .setSdkIdentifier(getClient().getClientConfig().getSdkIdentifier())
                .setAppIdentifier(getClient().getClientConfig().getAppIdentifier())
                .setSessionIdentifier(getClient().getClientConfig().getSessionIdentifier())
                .build();

        return ItemWriter.of(getClient(), requestProvider);
    }

    /**
     * Delete Transformation Notifications in Cognite.
     *
     * Calling this method will return an <code>ItemWriter</code>
     * @return
     */
    public ItemWriter deleteTransformationNotifications() {
        PostJsonRequestProvider requestProvider = PostJsonRequestProvider.builder()
                .setEndpoint("transformations/notifications/delete")
                .setRequest(Request.create())
                .setSdkIdentifier(getClient().getClientConfig().getSdkIdentifier())
                .setAppIdentifier(getClient().getClientConfig().getAppIdentifier())
                .setSessionIdentifier(getClient().getClientConfig().getSessionIdentifier())
                .build();

        return ItemWriter.of(getClient(), requestProvider);
    }

=======
>>>>>>> b08188ac
    @AutoValue.Builder
    public abstract static class Builder {
        public abstract Builder setClient(CogniteClient value);
        abstract ConnectorServiceV1 build();
    }

    /**
     * Base class for read and write requests.
     */
    abstract public static class ConnectorBase implements Serializable {
        // Default response parsers
        static final ResponseParser<String> DEFAULT_RESPONSE_PARSER = JsonItemResponseParser.create();
        static final ResponseParser<String> DEFAULT_DUPLICATES_RESPONSE_PARSER = JsonErrorItemResponseParser.builder()
                .setErrorSubPath("duplicated")
                .build();
        static final ResponseParser<String> DEFAULT_MISSING_RESPONSE_PARSER = JsonErrorItemResponseParser.builder()
                .setErrorSubPath("missing")
                .build();

        final Logger LOG = LoggerFactory.getLogger(this.getClass());

        abstract RequestProvider getRequestProvider();
        abstract CogniteClient getClient();
        abstract RequestExecutor getRequestExecutor();

        public abstract static class Builder<B extends Builder<B>> {
            abstract B setRequestProvider(RequestProvider value);
            abstract B setClient(CogniteClient value);
            abstract B setRequestExecutor(RequestExecutor value);
        }
    }

    /**
     * Iterator for paging through requests based on response cursors.
     *
     * This iterator is based on async request, and will return a {@link CompletableFuture} on each
     * {@code next()} call.
     *
     * However, {@code hasNext()} needs to wait for the current request to complete before being
     * able to evaluate if it carries a cursor to the next page.
     *
     * @param <T>
     */
    @AutoValue
    public abstract static class ResultFutureIterator<T>
            extends ConnectorBase implements Iterator<CompletableFuture<ResponseItems<T>>> {
        private final String randomIdString = RandomStringUtils.randomAlphanumeric(5);
        private final String loggingPrefix = "ResultFutureIterator [" + randomIdString + "] -";

        private CompletableFuture<ResponseItems<T>> currentResponseFuture = null;

        private static <T> Builder<T> builder() {
            return new com.cognite.client.servicesV1.AutoValue_ConnectorServiceV1_ResultFutureIterator.Builder<T>();
        }

        public static <T> ResultFutureIterator<T> of(CogniteClient client,
                                                     RequestProvider requestProvider,
                                                     ResponseParser<T> responseParser) {
            return ResultFutureIterator.<T>builder()
                    .setClient(client)
                    .setRequestExecutor(RequestExecutor.of(client.getHttpClient())
                            .withExecutor(client.getExecutorService())
                            .withMaxRetries(client.getClientConfig().getMaxRetries()))
                    .setRequestProvider(requestProvider)
                    .setResponseParser(responseParser)
                    .build();
        }

        abstract ResponseParser<T> getResponseParser();

        @Override
        public boolean hasNext() {
            // must wrap the logic in a try-catch since <hasNext> does not allow us to just re-throw the exceptions.
            try {
                if (currentResponseFuture == null) {
                    // Have not issued any request yet, so always return true to perform the first request.
                    return true;
                } else {
                    // We are past the first request. Check the current item if it has a next cursor
                    return getResponseParser().extractNextCursor(
                            currentResponseFuture.join().getResponseBinary().getResponseBodyBytes().toByteArray()
                            ).isPresent();
                }
            } catch (Exception e) {
                LOG.error(loggingPrefix + "Error when executing check for <hasNext>.", e);
                throw new RuntimeException(e);
            }
        }

        @Override
        public CompletableFuture<ResponseItems<T>> next() throws NoSuchElementException {
            if (!this.hasNext()) {
                LOG.warn(loggingPrefix + "Client calling next() when no more elements are left to iterate over");
                throw new NoSuchElementException("No more elements to iterate over.");
            }
            try {
                Optional<String> nextCursor = Optional.empty();
                if (null != currentResponseFuture) {
                    nextCursor = getResponseParser().extractNextCursor(
                            currentResponseFuture.join().getResponseBinary().getResponseBodyBytes().toByteArray()
                            );
                    LOG.debug(loggingPrefix + "More items to iterate over. Building next api request based on cursor: {}",
                            nextCursor.orElse("could not identify cursor--should be investigated"));

                    // should not happen, but let's check just in case.
                    if (!nextCursor.isPresent()) {
                        String message = loggingPrefix + "Invalid state. <hasNext()> indicated one more element,"
                                + " but no next cursor is found.";
                        LOG.error(message);
                        throw new Exception(message);
                    }
                } else {
                    LOG.debug(loggingPrefix + "Building first api request of the iterator.");
                }
                okhttp3.Request request = this.getRequestProvider().buildRequest(nextCursor);
                LOG.debug(loggingPrefix + "Built request for URL: {}", request.url().toString());

                // Execute the request and get the response future
                CompletableFuture<ResponseItems<T>> responseItemsFuture = getRequestExecutor()
                        .executeRequestAsync(request)
                        .thenApply(responseBinary ->
                            ResponseItems.of(getResponseParser(), responseBinary));

                currentResponseFuture = responseItemsFuture;
                return responseItemsFuture;

            } catch (Exception e) {
                String message = loggingPrefix + "Failed to get more elements when requesting new batch from Fusion: ";
                LOG.error(message, e);
                throw new NoSuchElementException(message + System.lineSeparator() + e.getMessage());
            }
        }

        @AutoValue.Builder
        abstract static class Builder<T> extends ConnectorBase.Builder<Builder<T>> {
            abstract Builder<T> setResponseParser(ResponseParser<T> value);

            abstract ResultFutureIterator<T> build();
        }
    }

    /**
     * Reads items from the Cognite API.
     *
     * This reader targets API endpoints which complete its operation in a single request.
     */
    @AutoValue
    public static abstract class SingleRequestItemReader<T> extends ConnectorBase implements ItemReader<T> {
        private final String randomIdString = RandomStringUtils.randomAlphanumeric(5);
        private final String loggingPrefix = "SingleRequestItemReader [" + randomIdString + "] -";

        static <T> Builder<T> builder() {
            return new com.cognite.client.servicesV1.AutoValue_ConnectorServiceV1_SingleRequestItemReader.Builder<T>();
        }

        /**
         * Creates an instance of this reader. You must provide a {@link RequestProvider} and a
         * {@link ResponseParser}.
         *
         * @param requestProvider
         * @param responseParser
         * @param <T>
         * @return
         */
        static <T> SingleRequestItemReader<T> of(CogniteClient client,
                                                 RequestProvider requestProvider,
                                                 ResponseParser<T> responseParser) {
            return SingleRequestItemReader.<T>builder()
                    .setClient(client)
                    .setRequestExecutor(RequestExecutor.of(client.getHttpClient())
                            .withExecutor(client.getExecutorService())
                            .withMaxRetries(client.getClientConfig().getMaxRetries())
                            .withValidResponseCodes(ImmutableList.of(400, 401, 409, 422)))
                    .setRequestProvider(requestProvider)
                    .setResponseParser(responseParser)
                    .build();
        }

        abstract ResponseParser<T> getResponseParser();

        /**
         * Executes a request to get items and blocks the thread until all items have been downloaded.
         *
         * @param items
         * @return
         * @throws Exception
         */
        public ResponseItems<T> getItems(Request items) throws Exception {
            return this.getItemsAsync(items).join();
        }

        /**
         * Executes an item-based request to get items asynchronously.
         *
         * @param items
         * @return
         * @throws Exception
         */
        public CompletableFuture<ResponseItems<T>> getItemsAsync(Request items) throws Exception {
            Preconditions.checkNotNull(items, "Input cannot be null.");

            // Execute the request and get the response future
            CompletableFuture<ResponseItems<T>> responseItemsFuture = getRequestExecutor()
                    .executeRequestAsync(getRequestProvider()
                            .withRequest(items)
                            .buildRequest(Optional.empty()))
                    .thenApply(responseBinary ->
                        ResponseItems.of(getResponseParser(), responseBinary));

            return responseItemsFuture;
        }

        @AutoValue.Builder
        abstract static class Builder<T> extends ConnectorBase.Builder<Builder<T>> {
            abstract Builder<T> setResponseParser(ResponseParser<T> value);

            abstract SingleRequestItemReader<T> build();
        }
    }

    /**
     * Reads items from the Cognite API.
     *
     * This reader targets API endpoints which complete its operation over two requests. I.e. async api
     * pattern where the first request starts the job and the second request collects the result.
     *
     * The reader works in two steps:
     * 1. Issue a "start job" request.
     * 2. Start a polling loop issuing "get job results/status" requests.
     *
     * The "start job" step is executed using the input {@link Request}, the configured
     * {@code RequestProvider} "jobStartRequestProvider" and the configured {@code JobStartResponseParser}.
     * This request will typically yield a response which contains the async job identification
     * parameters ({@code jobId}, {@code modelId}, etc.).
     * These identification parameters are again used as input for step 2, "get job results".
     *
     * The output from step 1 is a {@link Request} object representing the parameters to be used
     * as input to step 2, "get job results/update". The {@link Request} is interpreted by the
     * {@code JobResultRequestProvider} and the api will regularly be polled for job results. When the api provides
     * job results, this response is routed to the {@code ResponseParser} and returned.
     *
     */
    @AutoValue
    public static abstract class AsyncJobReader<T> extends ConnectorBase implements Connector<T>, ItemReader<T> {
        private static final int DEFAULT_MAX_WORKERS = 24;
        private static final ForkJoinPool DEFAULT_POOL = new ForkJoinPool(DEFAULT_MAX_WORKERS);

        // parsers for various job status attributes
        private static final JsonStringAttributeResponseParser jobStatusResponseParser =
                JsonStringAttributeResponseParser.create().withAttributePath("status");
        private static final JsonStringAttributeResponseParser errorMessageResponseParser =
                JsonStringAttributeResponseParser.create().withAttributePath("errorMessage");

        // default request and response parser / providers
        private static final RequestParametersResponseParser DEFAULT_JOB_START_RESPONSE_PARSER =
                RequestParametersResponseParser.of(ImmutableMap.of(
                        "modelId", "modelId",
                        "jobId", "jobId",
                        "id", "id"
                ));

        private final String randomIdString = RandomStringUtils.randomAlphanumeric(5);
        private final String loggingPrefix = "AsyncJobReader [" + randomIdString + "] -";
        private final ObjectMapper objectMapper = JsonUtil.getObjectMapperInstance();

        static <T> Builder<T> builder() {
            return new com.cognite.client.servicesV1.AutoValue_ConnectorServiceV1_AsyncJobReader.Builder<T>()
                    .setJobStartResponseParser(DEFAULT_JOB_START_RESPONSE_PARSER)
                    .setJobTimeoutDuration(DEFAULT_ASYNC_API_JOB_TIMEOUT)
                    .setPollingInterval(DEFAULT_ASYNC_API_JOB_POLLING_INTERVAL)
                    ;
        }

        /**
         * Creates an instance of this reader. You must provide a {@link RequestProvider} and a
         * {@link ResponseParser}.
         *
         * @param jobStartRequestProvider
         * @param jobResultRequestProvider
         * @param responseParser
         * @param <T>
         * @return
         */
        static <T> AsyncJobReader<T> of(CogniteClient client,
                                        RequestProvider jobStartRequestProvider,
                                        RequestProvider jobResultRequestProvider,
                                        ResponseParser<T> responseParser) {
            return AsyncJobReader.<T>builder()
                    .setClient(client)
                    .setRequestExecutor(RequestExecutor.of(client.getHttpClient())
                            .withExecutor(client.getExecutorService())
                            .withMaxRetries(client.getClientConfig().getMaxRetries())
                            .withValidResponseCodes(ImmutableList.of(400, 401, 409, 422)))
                    .setRequestProvider(jobStartRequestProvider)
                    .setJobResultRequestProvider(jobResultRequestProvider)
                    .setResponseParser(responseParser)
                    .build();
        }

        abstract Builder<T> toBuilder();
        abstract ResponseParser<T> getResponseParser();
        abstract ResponseParser<Request> getJobStartResponseParser();
        abstract RequestProvider getJobResultRequestProvider();
        abstract Duration getJobTimeoutDuration();
        abstract Duration getPollingInterval();

        /**
         * Sets the {@link ResponseParser} for the first/initial api request. This request will typically be
         * the job start/register request. This {@link ResponseParser} is responsible for generating the
         * {@link Request} for the second api request--the request that retrieves the job results.
         *
         * The job results request is built by the {@code JobResultRequestProvider}.
         *
         * @param responseParser
         * @return
         */
        AsyncJobReader<T> withJobStartResponseParser(ResponseParser<Request> responseParser) {
            return toBuilder().setJobStartResponseParser(responseParser).build();
        }

        /**
         * Set the {@code RequestProvider} for the second api request. This request will typically
         * retrieve the job results. This request provider receives its {@link Request} from
         * the {@code JobStartResponseParser}.
         *
         * @param requestProvider
         * @return
         */
        AsyncJobReader<T> withJobResultRequestProvider(RequestProvider requestProvider) {
            return toBuilder().setJobResultRequestProvider(requestProvider).build();
        }

        /**
         * Sets the timeout for the api job. This reader will wait for up to the timeout duration for the api
         * to complete the job.
         *
         * When the timeout is triggered, the reader will respond with the current job status (most likely
         * "Queued" or "Running").
         *
         * The default timeout is 15 minutes.
         *
         * @param timeout
         * @return
         */
        AsyncJobReader<T> withJobTimeout(Duration timeout) {
            return toBuilder().setJobTimeoutDuration(timeout).build();
        }

        /**
         * Sets the polling interval. The polling interval determines how often the reader requests a status
         * update from the api. This will affect the perceived responsiveness of the reader.
         *
         * Don't set the polling interval too low, or you risk overloading the api.
         *
         * The default polling interval is 2 sec.
         *
         * @param interval
         * @return
         */
        AsyncJobReader<T> withPollingInterval(Duration interval) {
            return toBuilder().setPollingInterval(interval).build();
        }

        /**
         * Executes a request to get items and blocks the thread until all items have been downloaded.
         *
         * @param items
         * @return
         * @throws Exception
         */
        public ResponseItems<T> execute(Request items) throws Exception {
            return this.getItemsAsync(items).join();
        }

        /**
         * Executes an item-based request to get items asynchronously.
         *
         * @param items
         * @return
         * @throws Exception
         */
        public CompletableFuture<ResponseItems<T>> executeAsync(Request items) throws Exception {
            return this.getItemsAsync(items);
        }

        /**
         * Executes a request to get items and blocks the thread until all items have been downloaded.
         *
         * @param items
         * @return
         * @throws Exception
         */
        public ResponseItems<T> getItems(Request items) throws Exception {
            return this.getItemsAsync(items).join();
        }

        /**
         * Executes an item-based request to get items asynchronously.
         *
         * @param items
         * @return
         * @throws Exception
         */
        public CompletableFuture<ResponseItems<T>> getItemsAsync(Request items) throws Exception {
            Preconditions.checkNotNull(items, "Input cannot be null.");
            LOG.debug(loggingPrefix + "Starting async api job.");

            // Execute the request and get the response future
            CompletableFuture<ResponseItems<T>> responseItemsFuture = getRequestExecutor()
                    .executeRequestAsync(getRequestProvider()
                            .withRequest(items)
                            .buildRequest(Optional.empty()))
                    .thenApply(responseBinary ->
                            ResponseItems.of(getJobStartResponseParser(), responseBinary)
                                    .withErrorMessageResponseParser(errorMessageResponseParser)
                                    .withStatusResponseParser(jobStatusResponseParser))
                    .thenApplyAsync(responseItems -> {
                        try {
                            List<String> responseStatus = responseItems.getStatus();
                            List<Request> resultsItems = responseItems.getResultsItems();

                            if (responseItems.isSuccessful()
                                    && !responseStatus.isEmpty()
                                    && !responseStatus.get(0).equalsIgnoreCase("Failed")
                                    && !resultsItems.isEmpty()) {
                                // We successfully started the async job
                                LOG.info(loggingPrefix + "The async api job successfully started with status: {},"
                                        + "Id: {}, JobId: {}",
                                        responseStatus.get(0),
                                        ItemParser.parseString(responseItems.getResponseBodyAsString(), "id")
                                                .orElse("[no id]"),
                                        ItemParser.parseString(responseItems.getResponseBodyAsString(), "jobId")
                                                .orElse("[no JobId]"));

                                // Activate the get results loop and return the end result.
                                // Must copy the project config (auth details) from the original request.
                                return getJobResult(resultsItems.get(0).withAuthConfig(items.getAuthConfig()),
                                        items);
                            } else {
                                // The async job did not start successfully
                                LOG.warn(loggingPrefix + "The async api job failed to start. Status: {}. Response payload: {} "
                                        + " Response headers: {}",
                                        !responseStatus.isEmpty() ? responseStatus.get(0) : "<no status available>",
                                        responseItems.getResponseBodyAsString(),
                                        responseItems.getResponseBinary().getResponse().headers());

                                return ResponseItems.of(getResponseParser(), responseItems.getResponseBinary());
                            }
                        } catch (Exception e) {
                            String message = String.format(loggingPrefix + "Error during async job execution. Response headers: %s%n"
                                    + "Response summary: %s%n"
                                    + " Exception: %s",
                                    responseItems.getResponseBinary().getResponse().headers().toString(),
                                    responseItems.getResponseBodyAsString(),
                                    e.getMessage());
                            LOG.error(message);
                           throw new CompletionException(new Exception(message));
                        }
                    }, DEFAULT_POOL)
                    ;

            return responseItemsFuture;
        }

        /*
        Get the async job results via a polling loop.
         */
        private ResponseItems<T> getJobResult(Request request, Request jobStartRequest) {
            Preconditions.checkNotNull(request, "Request cannot be null.");
            Preconditions.checkNotNull(request, "jobStartRequest cannot be null.");

            long timeStart = System.currentTimeMillis();
            long timeMax = System.currentTimeMillis() + getJobTimeoutDuration().toMillis();
            Map<String, Object> jobResultItems = null;
            ResponseBinary jobResultResponse = null;
            boolean jobComplete = false;

            LOG.info(loggingPrefix + "Start polling the async api for results.");
            while (!jobComplete && System.currentTimeMillis() < timeMax) {
                try {
                    Thread.sleep(getPollingInterval().toMillis());

                    jobResultResponse = getRequestExecutor()
                            .executeRequest(getJobResultRequestProvider()
                                    .withRequest(request)
                                    .buildRequest(Optional.empty()));

                    String payload = jobResultResponse.getResponseBodyBytes().toStringUtf8();
                    jobResultItems = objectMapper
                            .readValue(payload, new TypeReference<Map<String, Object>>() {});

                    if (jobResultItems.containsKey("errorMessage")
                            && ((String) jobResultItems.get("status")).equalsIgnoreCase("Failed")) {
                        // The api job has failed.
                        String message = String.format(loggingPrefix
                                        + "Error occurred when completing the async api job. "
                                        + "Status: Failed. Error message: %s %n"
                                        + "Request: %s"
                                        + "Response headers: %s"
                                        + "Job start request: %s",
                                jobResultItems.get("errorMessage"),
                                request.getRequestParametersAsJson(),
                                jobResultResponse.getResponse().headers(),
                                jobStartRequest.getRequestParametersAsJson().substring(0,
                                        Math.min(300, jobStartRequest.getRequestParametersAsJson().length())));
                        LOG.error(message);
                        throw new Exception(message);
                    }

                    if (((String) jobResultItems.get("status")).equalsIgnoreCase("Completed")) {
                        jobComplete = true;
                    } else {
                        LOG.debug(loggingPrefix + "Async job not completed. Status : {}",
                                jobResultItems.get("status"));
                    }
                } catch (Exception e) {
                    LOG.error(loggingPrefix + "Failed to get async api job results. Exception: {}. ",
                            e.getMessage());
                    throw new CompletionException(e);
                }
            }

            if (jobComplete) {
                LOG.info(loggingPrefix + "Job results received.");
                // Try to register job queue time
                if (null != jobResultItems
                        && jobResultItems.containsKey("requestTimestamp")
                        && null != jobResultItems.get("requestTimestamp")
                        && jobResultItems.containsKey("startTimestamp")
                        && null != jobResultItems.get("startTimestamp")) {
                    long requestTimestamp = (Long) jobResultItems.get("requestTimestamp");
                    long startTimestamp = (Long) jobResultItems.get("startTimestamp");
                    jobResultResponse = jobResultResponse
                            .withApiJobQueueDuration(startTimestamp - requestTimestamp);
                }
                // Try to register job execution time
                if (null != jobResultItems
                        && jobResultItems.containsKey("startTimestamp")
                        && null != jobResultItems.get("startTimestamp")
                        && jobResultItems.containsKey("statusTimestamp")
                        && null != jobResultItems.get("statusTimestamp")) {
                    long startTimestamp = (Long) jobResultItems.get("startTimestamp");
                    long statusTimestamp = (Long) jobResultItems.get("statusTimestamp");
                    jobResultResponse = jobResultResponse
                            .withApiJobDuration(statusTimestamp - startTimestamp);
                } else {
                    // register job execution time using the local time registrations
                    jobResultResponse = jobResultResponse
                            .withApiJobDuration(System.currentTimeMillis() - timeStart);
                }
            } else {
                String message = "The api job did not complete within the given timeout. Request parameters: "
                        + request.getRequestParameters().toString();
                LOG.error(loggingPrefix + message);
                throw new CompletionException(
                        new Throwable(message + " Job status: " + jobResultItems.get("status")));
            }

            ResponseItems<T> responseItems = ResponseItems.of(getResponseParser(), jobResultResponse)
                    .withStatusResponseParser(jobStatusResponseParser)
                    .withErrorMessageResponseParser(errorMessageResponseParser);

            return responseItems;
        }

        @AutoValue.Builder
        abstract static class Builder<T> extends ConnectorBase.Builder<Builder<T>> {
            abstract Builder<T> setResponseParser(ResponseParser<T> value);
            abstract Builder<T> setJobStartResponseParser(ResponseParser<Request> value);
            abstract Builder<T> setJobResultRequestProvider(RequestProvider value);
            abstract Builder<T> setJobTimeoutDuration(Duration value);
            abstract Builder<T> setPollingInterval(Duration value);

            abstract AsyncJobReader<T> build();
        }
    }

    @AutoValue
    public static abstract class ItemWriter extends ConnectorBase {
        private static ImmutableList<Integer> VALID_RESPONSE_CODES = ImmutableList.of(
                400,    // Missing items
                404,    // Missing column when writing sequences rows
                409,
                422
        );

        static Builder builder() {
            return new com.cognite.client.servicesV1.AutoValue_ConnectorServiceV1_ItemWriter.Builder()
                    .setDuplicatesResponseParser(DEFAULT_DUPLICATES_RESPONSE_PARSER);
        }

        static ItemWriter of(CogniteClient client, RequestProvider requestProvider) {
            return ItemWriter.builder()
                    .setClient(client)
                    .setRequestExecutor(RequestExecutor.of(client.getHttpClient())
                            .withExecutor(client.getExecutorService())
                            .withMaxRetries(client.getClientConfig().getMaxRetries())
                            .withValidResponseCodes(VALID_RESPONSE_CODES))
                    .setRequestProvider(requestProvider)
                    .build();
        }

        abstract Builder toBuilder();

        public abstract ResponseParser<String> getDuplicatesResponseParser();

        /**
         * Configures the duplicates response parser to use.
         *
         * The default duplicates response parser looks for duplicates at the {@code error.duplicates}
         * node in the response.
         * @param parser
         * @return
         */
        public ItemWriter withDuplicatesResponseParser(ResponseParser<String> parser) {
            return toBuilder().setDuplicatesResponseParser(parser).build();
        }

        /**
         * Executes an item-based write request.
         *
         * This method will block until the response is ready. The async version of this method is
         * {@code writeItemsAsync}.
         *
         * @param items
         * @return
         * @throws Exception
         */
        public ResponseItems<String> writeItems(Request items) throws Exception {
            Preconditions.checkNotNull(items, "Input cannot be null.");
            return this.writeItemsAsync(items).join();
        }

        /**
         * Executes an item-based write request asynchronously.
         *
         * @param items
         * @return
         * @throws Exception
         */
        public CompletableFuture<ResponseItems<String>> writeItemsAsync(Request items) throws Exception {
            Preconditions.checkNotNull(items, "Input cannot be null.");

            return getRequestExecutor().executeRequestAsync(getRequestProvider()
                    .withRequest(items)
                    .buildRequest(Optional.empty()))
                    .thenApply(responseBinary -> ResponseItems.of(DEFAULT_RESPONSE_PARSER, responseBinary)
                            .withDuplicateResponseParser(getDuplicatesResponseParser()));
        }

        @AutoValue.Builder
        abstract static class Builder extends ConnectorBase.Builder<Builder> {
            abstract Builder setDuplicatesResponseParser(ResponseParser<String> value);

            abstract ItemWriter build();
        }
    }

    /**
     * Reads file binaries from the Cognite API.
     */
    @AutoValue
    public static abstract class FileBinaryReader extends ConnectorBase {
        private final String randomIdString = RandomStringUtils.randomAlphanumeric(5);
        private final String loggingPrefix = "FileBinaryReader [" + randomIdString + "] -";
        private final ObjectMapper objectMapper = new ObjectMapper();

        static Builder builder() {
            return new com.cognite.client.servicesV1.AutoValue_ConnectorServiceV1_FileBinaryReader.Builder()
                    .setForceTempStorage(false)
                    .setRequestProvider(PostJsonRequestProvider.builder()
                            .setEndpoint("files/downloadlink")
                            .setRequest(Request.create())
                            .build());
        }

        static FileBinaryReader of(CogniteClient client) {
            return FileBinaryReader.builder()
                    .setClient(client)
                    .setRequestExecutor(RequestExecutor.of(client.getHttpClient())
                            .withExecutor(client.getExecutorService())
                            .withMaxRetries(client.getClientConfig().getMaxRetries())
                            .withValidResponseCodes(ImmutableList.of(400, 409, 422)))
                    .build();
        }

        abstract Builder toBuilder();
        abstract boolean isForceTempStorage();

        @Nullable
        abstract URI getTempStoragePath();

        /**
         * Forces the use of temp storage for all binaries--not just the >200MiB ones.
         *
         * @param enable
         * @return
         */
        public FileBinaryReader enableForceTempStorage(boolean enable) {
            return toBuilder().setForceTempStorage(enable).build();
        }

        /**
         * Sets the temporary storage path for storing large file binaries. If the binary is >200 MiB it will be
         * stored in temp storage instead of in memory.
         *
         * The following storage providers are supported:
         * - Google Cloud Storage. Specify the temp path as {@code gs://<my-storage-bucket>/<my-path>/}.
         * - Local (network) storage: {@code file://localhost/home/files/, file:///home/files/, file:///c:/temp/}
         *
         * @param path The URI to the temp storage
         * @return a {@FileBinaryReader} with temp storage configured.
         */
        public FileBinaryReader withTempStoragePath(URI path) {
            Preconditions.checkArgument(null != path,
                    "Temp storage path cannot be null or empty.");
            return toBuilder().setTempStoragePath(path).build();
        }

        /**
         * Executes an item-based request to get file binaries and blocks the thread until all files have been downloaded.
         *
         * We recommend reading a limited set of files per request, between 1 and 10--depending on the file size.
         * If the request fails due to missing items, it will return a single <code>ResultsItems</code>.
         *
         * @param items
         * @return
         * @throws Exception
         */
        public List<ResponseItems<FileBinary>> readFileBinaries(Request items) throws Exception {
            return this.readFileBinariesAsync(items).join();
        }

        /**
         * Executes an item-based request to get file binaries asynchronously.
         *
         * We recommend reading a limited set of files per request, between 1 and 10--depending on the file size.
         * If the request fails due to missing items, it will return a single <code>ResultsItems</code>.
         *
         * @param items
         * @return
         * @throws Exception
         */
        public CompletableFuture<List<ResponseItems<FileBinary>>> readFileBinariesAsync(Request items)
                throws Exception {
            Preconditions.checkNotNull(items, "Input cannot be null.");
            LOG.debug(loggingPrefix + "Received {} file items requested to download.", items.getItems().size());

            PostJsonRequestProvider requestProvider = PostJsonRequestProvider.builder()
                    .setEndpoint("files/downloadlink")
                    .setRequest(Request.create())
                    .setSdkIdentifier(getClient().getClientConfig().getSdkIdentifier())
                    .setAppIdentifier(getClient().getClientConfig().getAppIdentifier())
                    .setSessionIdentifier(getClient().getClientConfig().getSessionIdentifier())
                    .build();

            // Get the file download links
            ResponseItems<String> fileItemsResponse = getRequestExecutor()
                    .executeRequestAsync(requestProvider
                            .withRequest(items)
                            .buildRequest(Optional.empty()))
                    .thenApply(responseBinary -> ResponseItems.of(JsonItemResponseParser.create(), responseBinary))
                    .join();

            if (!fileItemsResponse.isSuccessful()) {
                LOG.warn(loggingPrefix + "Unable to retrieve the file download URLs");
                return CompletableFuture.completedFuture(ImmutableList.of(
                        ResponseItems.of(FileBinaryResponseParser.create(), fileItemsResponse.getResponseBinary()))
                );
            }

            List<String> fileItems = fileItemsResponse.getResultsItems();
            LOG.info(loggingPrefix + "Received {} file download URLs.", fileItems.size());

            // Start download the file binaries on separate threads
            List<CompletableFuture<ResponseItems<FileBinary>>> futuresList = new ArrayList<>();

            for (String fileItemJson : fileItems) {
                LOG.debug(loggingPrefix + "Building download request for file item: {}", fileItemJson);
                JsonNode rootNode = objectMapper.readTree(fileItemJson);
                Preconditions.checkState(rootNode.path("downloadUrl").isTextual(),
                        "File response does not contain a valid *downloadUrl* item.");
                Preconditions.checkState(rootNode.path("externalId").isTextual() || rootNode.path("id").isIntegralNumber(),
                        "File response does not contain a file id nor externalId.");

                // build file id and url
                String fileExternalId = rootNode.path("externalId").asText("");
                long fileId = rootNode.path("id").asLong(0L);
                String downloadUrl = rootNode.path("downloadUrl").textValue();

                CompletableFuture<ResponseItems<FileBinary>> future = DownloadFileBinary
                        .downloadFileBinaryFromURL(downloadUrl,
                                getClient().getClientConfig().getMaxRetries(),
                                getTempStoragePath(),
                                isForceTempStorage())
                        .thenApply(fileBinary -> {
                            // add the file id
                            if (!fileExternalId.isEmpty()) {
                                return fileBinary.toBuilder()
                                        .setExternalId(fileExternalId)
                                        .build();
                            } else {
                                return fileBinary.toBuilder()
                                        .setId(fileId)
                                        .build();
                            }
                        })
                        .thenApply(fileBinary -> {
                            // add a response items wrapper
                            return ResponseItems.of(FileBinaryResponseParser.create(), fileItemsResponse.getResponseBinary())
                                    .withResultsItemsList(ImmutableList.of(fileBinary));
                        });

                futuresList.add(future);
            }

            // Sync all downloads to a single future. It will complete when all the upstream futures have completed.
            CompletableFuture<Void> allFutures = CompletableFuture.allOf(futuresList.toArray(
                    new CompletableFuture[futuresList.size()]));

            CompletableFuture<List<ResponseItems<FileBinary>>> responseItemsFuture = allFutures
                    .thenApply(future ->
                            futuresList.stream()
                                    .map(CompletableFuture::join)
                                    .collect(Collectors.toList())
                    );

            return responseItemsFuture;
        }

        @AutoValue.Builder
        abstract static class Builder extends ConnectorBase.Builder<Builder> {
            abstract Builder setForceTempStorage(boolean value);
            abstract Builder setTempStoragePath(URI value);

            abstract FileBinaryReader build();
        }
    }

   /**
     * Reads 3D file binaries from the Cognite API.
     */
    @AutoValue
    public static abstract class ThreeDFileBinaryReader extends ConnectorBase {
        private final String randomIdString = RandomStringUtils.randomAlphanumeric(5);
        private final String loggingPrefix = "ThreeDFileBinaryReader [" + randomIdString + "] -";
        private final ObjectMapper objectMapper = new ObjectMapper();
        private static final String ENDPOINT = "3d/files";

        static Builder builder() {
            return new com.cognite.client.servicesV1.AutoValue_ConnectorServiceV1_ThreeDFileBinaryReader.Builder()
                    .setForceTempStorage(false)
                    .setRequestProvider(PostJsonRequestProvider.builder()
                            .setEndpoint(ENDPOINT)
                            .setRequest(Request.create())
                            .build());
        }

        static ThreeDFileBinaryReader of(CogniteClient client) {
            return ThreeDFileBinaryReader.builder()
                    .setClient(client)
                    .setRequestExecutor(RequestExecutor.of(client.getHttpClient())
                            .withExecutor(client.getExecutorService())
                            .withMaxRetries(client.getClientConfig().getMaxRetries())
                            .withValidResponseCodes(ImmutableList.of(400, 409, 422)))
                    .build();
        }

        abstract Builder toBuilder();
        abstract boolean isForceTempStorage();

        @Nullable
        abstract URI getTempStoragePath();

        /**
         * Forces the use of temp storage for all binaries--not just the >200MiB ones.
         *
         * @param enable
         * @return
         */
        public ThreeDFileBinaryReader enableForceTempStorage(boolean enable) {
            return toBuilder().setForceTempStorage(enable).build();
        }

        /**
         * Sets the temporary storage path for storing large file binaries. If the binary is >200 MiB it will be
         * stored in temp storage instead of in memory.
         *
         * The following storage providers are supported:
         * - Google Cloud Storage. Specify the temp path as {@code gs://<my-storage-bucket>/<my-path>/}.
         * - Local (network) storage: {@code file://localhost/home/files/, file:///home/files/, file:///c:/temp/}
         *
         * @param path The URI to the temp storage
         * @return a {@ThreeDFileBinaryReader} with temp storage configured.
         */
        public ThreeDFileBinaryReader withTempStoragePath(URI path) {
            Preconditions.checkArgument(null != path,
                    "Temp storage path cannot be null or empty.");
            return toBuilder().setTempStoragePath(path).build();
        }

        /**
         * Executes an item-based request to get file binaries and blocks the thread until all files have been downloaded.
         *
         * We recommend reading a limited set of files per request, between 1 and 10--depending on the file size.
         * If the request fails due to missing items, it will return a single <code>ResultsItems</code>.
         *
         * @param request
         * @return
         * @throws Exception
         */
        public ThreeDFileBinary readThreeDFileBinaries(Request request) throws Exception {
            return this.readThreeDFileBinariesAsync(request).join();
        }

        /**
         * Executes an item-based request to get file binaries asynchronously.
         *
         * We recommend reading a limited set of files per request, between 1 and 10--depending on the file size.
         * If the request fails due to missing items, it will return a single <code>ResultsItems</code>.
         *
         * @param request
         * @return
         * @throws Exception
         */
        public CompletableFuture<ThreeDFileBinary> readThreeDFileBinariesAsync(Request request)
                throws Exception {
            Preconditions.checkNotNull(request, "Input cannot be null.");
            LOG.debug(loggingPrefix + "Received {} 3D file requested to download.", request.getItems().size());

            Long threeDFileId = (Long) request.getRequestParameters().get("id");

            if (Objects.isNull(threeDFileId)) {
                String errorMessage = String.format(
                        "%s No 3D file id specified in the request. Will skip the download request.", loggingPrefix);
                throw new MissingParameterExcetion(errorMessage);
            }

            // Start download the 3D file binaries
            String downloadUrl = ApiHttpUrlBuilderUtils.defaultAPIEndpointBuilder(
                    request, ENDPOINT, "v1").addPathSegment(threeDFileId.toString()).build().toString();

            CompletableFuture<ThreeDFileBinary> future =
                    DownloadThreeDFileBinary.downloadThreeDFileBinaryFromURL(
                                            downloadUrl,
                                            getClient().getClientConfig().getMaxRetries(),
                                            getTempStoragePath(),
                                            isForceTempStorage(),
                                            getClient().getHttpClient().interceptors()
                                    )
                                    .thenApply(threeDFileBinary -> {
                                        // add the file id
                                        return threeDFileBinary.toBuilder()
                                                .setId(threeDFileId)
                                                .build();
                                    });

            return future;
        }

        @AutoValue.Builder
        abstract static class Builder extends ConnectorBase.Builder<Builder> {
            abstract Builder setForceTempStorage(boolean value);
            abstract Builder setTempStoragePath(URI value);

            abstract ThreeDFileBinaryReader build();
        }
    }

    /**
     * Writes files (header + binary) to the Cognite API.
     *
     */
    @AutoValue
    public static abstract class FileWriter extends ConnectorBase {
        private final String randomIdString = RandomStringUtils.randomAlphanumeric(5);
        private final String loggingPrefix = "FileWriter [" + randomIdString + "] -";

        // Using a dedicated http client for file binary
        final static OkHttpClient httpClient = new OkHttpClient.Builder()
                .connectionSpecs(Arrays.asList(ConnectionSpec.MODERN_TLS, ConnectionSpec.COMPATIBLE_TLS))
                .connectTimeout(10, TimeUnit.SECONDS)
                .readTimeout(20, TimeUnit.SECONDS)
                .writeTimeout(20, TimeUnit.SECONDS)
                .build();

        static Builder builder() {
            return new com.cognite.client.servicesV1.AutoValue_ConnectorServiceV1_FileWriter.Builder()
                    .setRequestProvider(PostJsonRequestProvider.builder()
                            .setEndpoint("files")
                            .setRequest(Request.create())
                            .build())
                    .setDeleteTempFile(true);
        }

        static FileWriter of(CogniteClient client) {
            return FileWriter.builder()
                    .setClient(client)
                    .setRequestExecutor(RequestExecutor.of(client.getHttpClient())
                            .withExecutor(client.getExecutorService())
                            .withMaxRetries(client.getClientConfig().getMaxRetries())
                            .withValidResponseCodes(ImmutableList.of(400)))
                    .setFileBinaryRequestExecutor(FileBinaryRequestExecutor.of(httpClient)
                            .withExecutor(client.getExecutorService())
                            .withMaxRetries(client.getClientConfig().getMaxRetries()))
                    .build();
        }

        abstract Builder toBuilder();

        abstract FileBinaryRequestExecutor getFileBinaryRequestExecutor();
        abstract boolean isDeleteTempFile();

        /**
         * Configure how to treat a temp blob after an upload. This setting only affects behavior when uploading
         * file binaries to the Cognite API--it has no effect on downloading file binaries.
         *
         * When set to {@code true}, the temp file (if present) will be removed after a successful upload. If the file
         * binary is memory-based (which is the default for small and medium sized files), this setting has no effect.
         *
         * When set to {@code false}, the temp file (if present) will not be deleted.
         *
         * The default setting is {@code true}.
         *
         * @param enable
         * @return
         */
        public FileWriter enableDeleteTempFile(boolean enable) {
            return toBuilder().setDeleteTempFile(enable).build();
        }

        /**
         * Writes file metadata and binaries and blocks the call until the file write completes.
         *
         * The <code>RequestParameter</code> input must contain a proto payload with a <code>FileContainer</code> object
         * which contains both the file metadata and the file binary.
         *
         * @param fileContainerRequest
         * @return
         * @throws Exception
         */
        public ResponseItems<String> writeFile(Request fileContainerRequest) throws Exception {
            return this.writeFileAsync(fileContainerRequest).join();
        }

        /**
         * Writes file metadata and binaries asynchronously.
         *
         * The <code>RequestParameter</code> input must contain a proto payload with a <code>FileContainer</code> object
         * which contains both the file metadata and the file binary.
         *
         * @param fileContainerRequest
         * @return
         * @throws Exception
         */
        public CompletableFuture<ResponseItems<String>> writeFileAsync(Request fileContainerRequest)
                throws Exception {
            final String uploadUrlKey = "uploadUrl";    // key for extracting the upload URL from the api json payload

            Preconditions.checkNotNull(fileContainerRequest, "Input cannot be null.");
            Preconditions.checkNotNull(fileContainerRequest.getProtoRequestBody(),
                    "No protobuf request body found.");
            Preconditions.checkArgument(fileContainerRequest.getProtoRequestBody() instanceof FileContainer,
                    "The protobuf request body is not of type FileContainer");
            Preconditions.checkArgument(!((FileContainer) fileContainerRequest.getProtoRequestBody())
                    .getFileMetadata().getName().isEmpty(),
                    "The request body must contain a file name in the file header section.");
            FileContainer fileContainer = (FileContainer) fileContainerRequest.getProtoRequestBody();
            boolean hasExtraAssetIds = false;

            LOG.info(loggingPrefix + "Received file container to write. Name: {}, Binary type: {}, Binary Size: {}MB, "
                    + "Binary URI: {}, Content lenght: {}, Number of asset links: {}, Number of metadata fields: {}",
                    fileContainer.getFileMetadata().getName(),
                    fileContainer.getFileBinary().getBinaryTypeCase().toString(),
                    String.format("%.3f", fileContainer.getFileBinary().getBinary().size() / (1024d * 1024d)),
                    fileContainer.getFileBinary().getBinaryUri(),
                    fileContainer.getFileBinary().getContentLength(),
                    fileContainer.getFileMetadata().getAssetIdsCount(),
                    fileContainer.getFileMetadata().getMetadataCount());

            FilesUploadRequestProvider requestProvider = FilesUploadRequestProvider.builder()
                    .setEndpoint("files")
                    .setRequest(Request.create())
                    .setSdkIdentifier(getClient().getClientConfig().getSdkIdentifier())
                    .setAppIdentifier(getClient().getClientConfig().getAppIdentifier())
                    .setSessionIdentifier(getClient().getClientConfig().getSessionIdentifier())
                    .build();

            // Build the file metadata request
            FileMetadata fileMetadata = fileContainer.getFileMetadata();
            FileMetadata fileMetadataExtraAssets = null;
            if (fileMetadata.getAssetIdsCount() > 1000) {
                LOG.info(loggingPrefix + "File contains >1k asset links. Will upload the file first and patch the assets afterwards");
                hasExtraAssetIds = true;
                fileMetadataExtraAssets = fileMetadata.toBuilder()
                        .clearAssetIds()
                        .addAllAssetIds(fileMetadata.getAssetIdsList().subList(1000, fileMetadata.getAssetIdsCount()))
                        .build();
                fileMetadata = fileMetadata.toBuilder()
                        .clearAssetIds()
                        .addAllAssetIds(fileMetadata.getAssetIdsList().subList(0, 1000))
                        .build();
            }

            Request postFileMetaRequest = fileContainerRequest
                    .withRequestParameters(FileParser.toRequestInsertItem(fileMetadata));

            // Post the file metadata and get the file upload links
            ResponseBinary fileUploadResponse = getRequestExecutor()
                    .executeRequest(requestProvider
                            .withRequest(postFileMetaRequest)
                            .buildRequest(Optional.empty()));

            if (!fileUploadResponse.getResponse().isSuccessful()) {
                LOG.warn(loggingPrefix + "Unable to retrieve the file upload URLs");
                return CompletableFuture.completedFuture(
                        ResponseItems.of(JsonItemResponseParser.create(), fileUploadResponse)
                );
            }

            // Parse the upload response
            String jsonResponsePayload = fileUploadResponse.getResponseBodyBytes().toStringUtf8();
            /*
            Map<String, Object> fileUploadResponseItem = objectMapper
                    .readValue(jsonResponsePayload, new TypeReference<Map<String, Object>>(){});

             */
            LOG.debug(loggingPrefix + "Posted file metadata for [{}]. Received file upload URL response: {}",
                    fileContainer.getFileMetadata().getName(),
                    jsonResponsePayload);
            List<String> fileUploadUrlResponse = JsonStringAttributeResponseParser.create()
                    .withAttributePath(uploadUrlKey)
                    .extractItems(jsonResponsePayload);

            Preconditions.checkState(!fileUploadUrlResponse.isEmpty(),
                    "Unable to retrieve upload URL from the CogniteAPI: " + fileUploadUrlResponse.toString());
            LOG.debug(loggingPrefix + "[{}] upload URL: {}",
                    fileContainer.getFileMetadata().getName(),
                    fileUploadUrlResponse.get(0));

            // Start upload of the file binaries on a separate thread
            URL fileUploadURL = new URL(fileUploadUrlResponse.get(0));

            CompletableFuture<ResponseItems<String>> future;
            if ((fileContainer.getFileBinary().getBinaryTypeCase() == FileBinary.BinaryTypeCase.BINARY
                    && fileContainer.getFileBinary().getBinary().isEmpty())
                    ||
                    (fileContainer.getFileBinary().getBinaryTypeCase() == FileBinary.BinaryTypeCase.BINARY_URI
                    && fileContainer.getFileBinary().getBinaryUri().isBlank()
                    ||
                    !fileContainer.hasFileBinary())
            ) {
                LOG.warn(loggingPrefix + "Binary is empty for file {}. File externalId = [{}]. Will skip binary upload.",
                        fileContainer.getFileMetadata().getName(),
                        fileContainer.getFileMetadata().getExternalId());

                future = CompletableFuture.completedFuture(
                        ResponseItems.of(JsonResponseParser.create(), fileUploadResponse));
            } else {
                future = getFileBinaryRequestExecutor()
                        .enableDeleteTempFile(isDeleteTempFile())
                        .uploadBinaryAsync(fileContainer.getFileBinary(), fileUploadURL)
                        .thenApply(responseBinary -> {
                            long requestDuration = System.currentTimeMillis() - responseBinary.getResponse().sentRequestAtMillis();
                            LOG.info(loggingPrefix + "Upload complete for file [{}], size {}MB in {}s at {}mb/s",
                                    fileContainer.getFileMetadata().getName(),
                                    String.format("%.2f", fileContainer.getFileBinary().getBinary().size() / (1024d * 1024d)),
                                    String.format("%.2f", requestDuration / 1000d),
                                    String.format("%.2f",
                                            ((fileContainer.getFileBinary().getBinary().size() / (1024d * 1024d)) * 8)
                                                    / (requestDuration / 1000d))
                            );

                            return ResponseItems.of(JsonResponseParser.create(), fileUploadResponse);
                        });
            }

            // Patch the file with extra asset ids.
            if (hasExtraAssetIds) {
                LOG.info(loggingPrefix + "Start patching asset ids.");
                this.patchFileAssetLinks(fileMetadataExtraAssets, fileContainerRequest, loggingPrefix);
            }

            return future;
        }

        /*
         Write extra assets id links as separate updates. The api only supports 1k assetId links per file object
        per api request. If a file contains a large number of assetIds, we need to split them up into an initial
        file create/update (all the code in the writeFilesAsync) and subsequent update requests which add the remaining
        assetIds (this method).
         */
        private void patchFileAssetLinks(FileMetadata file,
                                         Request originalRequest,
                                         String loggingPrefix) throws Exception {
            // Split the assets into n request items with max 1k assets per request
            FileMetadata tempMeta = FileMetadata.newBuilder()
                    .setExternalId(file.getExternalId())
                    .addAllAssetIds(file.getAssetIdsList())
                    .build();

            List<FileMetadata> metaRequests = new ArrayList<>();
            while (tempMeta.getAssetIdsCount() > 1000) {
                metaRequests.add(tempMeta.toBuilder()
                        .clearAssetIds()
                        .addAllAssetIds(tempMeta.getAssetIdsList().subList(0,1000))
                        .build());
                tempMeta = tempMeta.toBuilder()
                        .clearAssetIds()
                        .addAllAssetIds(tempMeta.getAssetIdsList().subList(1000, tempMeta.getAssetIdsCount()))
                        .build();
            }
            metaRequests.add(tempMeta);

            ItemWriter updateWriter = ConnectorServiceV1.of(getClient())
                     .updateFileHeaders();

            for (FileMetadata metadata : metaRequests) {
                Request request = Request.create()
                        .withAuthConfig(originalRequest.getAuthConfig())
                        .withItems(ImmutableList.of(FileParser.toRequestAddAssetIdsItem(metadata)));

                ResponseItems<String> responseItems = updateWriter.writeItems(request);
                if (!responseItems.isSuccessful()) {
                    String message = loggingPrefix + "Failed to add assetIds for file. "
                            + responseItems.getResponseBodyAsString();
                    LOG.error(message);
                    throw new Exception(message);
                }
                LOG.info(loggingPrefix + "Posted {} assetIds as patch updates to the file.",
                        metadata.getAssetIdsCount());
            }
        }

        @AutoValue.Builder
        abstract static class Builder extends ConnectorBase.Builder<Builder> {
            abstract Builder setFileBinaryRequestExecutor(FileBinaryRequestExecutor value);
            abstract Builder setDeleteTempFile(boolean value);

            abstract FileWriter build();
        }
    }

    public static class DownloadFileBinary {
        final static Logger LOG = LoggerFactory.getLogger(DownloadFileBinary.class);
        final static String loggingPrefix = "DownloadFileBinary() - ";
        final static OkHttpClient client = new OkHttpClient.Builder()
                .connectionSpecs(Arrays.asList(ConnectionSpec.MODERN_TLS, ConnectionSpec.COMPATIBLE_TLS))
                .connectTimeout(10, TimeUnit.SECONDS)
                .readTimeout(10, TimeUnit.SECONDS)
                .build();

        public static CompletableFuture<FileBinary> downloadFileBinaryFromURL(String downloadUrl) {
            return downloadFileBinaryFromURL(downloadUrl,
                    ConnectorConstants.DEFAULT_MAX_RETRIES,
                    null,
                    false);
        }

        public static CompletableFuture<FileBinary> downloadFileBinaryFromURL(String downloadUrl,
                                                                              URI tempStorageURI) {
            return downloadFileBinaryFromURL(downloadUrl,
                    ConnectorConstants.DEFAULT_MAX_RETRIES,
                    tempStorageURI,
                    false);
        }

        public static CompletableFuture<FileBinary> downloadFileBinaryFromURL(String downloadUrl,
                                                                              URI tempStorageURI,
                                                                              boolean forceTempStorage) {
            return downloadFileBinaryFromURL(downloadUrl,
                    ConnectorConstants.DEFAULT_MAX_RETRIES,
                    tempStorageURI,
                    forceTempStorage);
        }

        public static CompletableFuture<FileBinary> downloadFileBinaryFromURL(String downloadUrl,
                                                                              int maxRetries,
                                                                              @Nullable URI tempStorageURI,
                                                                              boolean forceTempStorage) {
            String loggingPrefix = DownloadFileBinary.loggingPrefix + RandomStringUtils.randomAlphanumeric(5) + " - ";
            LOG.debug(loggingPrefix + "Download URL received: {}. Max retries: {}. Temp storage: {}. "
                            + "Force temp storage: {}",
                    downloadUrl,
                    maxRetries,
                    tempStorageURI,
                    forceTempStorage);
            Preconditions.checkArgument(!(null == tempStorageURI && forceTempStorage),
                    "Cannot force the use of temp storage without a valid temp storage URI.");
            HttpUrl url = HttpUrl.parse(downloadUrl);
            Preconditions.checkState(null != url,
                    loggingPrefix + "Download URL is not valid: " + downloadUrl);

            okhttp3.Request FileBinaryBuilder = new okhttp3.Request.Builder()
                    .url(url)
                    .build();

            FileBinaryRequestExecutor requestExecutor = FileBinaryRequestExecutor.of(client)
                    .withMaxRetries(maxRetries)
                    .enableForceTempStorage(forceTempStorage);

            if (null != tempStorageURI) {
                LOG.debug(loggingPrefix + "Temp storage URI detected: {}. "
                                + "Configuring request executor with temp storage.",
                        tempStorageURI);
                requestExecutor = requestExecutor.withTempStoragePath(tempStorageURI);
            }

            long startTimeMillies = Instant.now().toEpochMilli();

            CompletableFuture<FileBinary> future = requestExecutor.downloadBinaryAsync(FileBinaryBuilder)
                    .thenApply(fileBinary -> {
                        long requestDuration = System.currentTimeMillis() - startTimeMillies;
                        long contentLength = fileBinary.getContentLength();
                        double contentLengthMb = -1;
                        if (contentLength > 0) {
                            contentLengthMb = contentLength / (1024d * 1024d);
                        }
                        double downloadSpeed = -1;
                        if (contentLengthMb > 0) {
                            downloadSpeed = (contentLengthMb * 8) / (requestDuration / 1000d);
                        }
                        LOG.info(loggingPrefix + "Download complete for file, size {}MB in {}s at {}Mb/s",
                                String.format("%.2f", contentLengthMb),
                                String.format("%.2f", requestDuration / 1000d),
                                String.format("%.2f", downloadSpeed)
                        );
                        return fileBinary;
                    });
            return future;
        }
    }

    public static class DownloadThreeDFileBinary {
        final static Logger LOG = LoggerFactory.getLogger(DownloadThreeDFileBinary.class);
        final static String loggingPrefix = "DownloadThreeDFileBinary() - ";
        final static OkHttpClient client = new OkHttpClient.Builder()
                .connectionSpecs(Arrays.asList(ConnectionSpec.MODERN_TLS, ConnectionSpec.COMPATIBLE_TLS))
                .connectTimeout(10, TimeUnit.SECONDS)
                .readTimeout(20, TimeUnit.SECONDS)
                .build();

        public static CompletableFuture<ThreeDFileBinary> downloadThreeDFileBinaryFromURL(String downloadUrl,
                                                                              int maxRetries,
                                                                              @Nullable URI tempStorageURI,
                                                                              boolean forceTempStorage,
                                                                              List<Interceptor> interceptors) {
            String loggingPrefix = DownloadThreeDFileBinary.loggingPrefix +  RandomStringUtils.randomAlphanumeric(5) + " - ";
            LOG.debug(loggingPrefix + "3D File Download URL received: {}. Max retries: {}. Temp storage: {}. "
                    + "Force temp storage: {}",
                    downloadUrl,
                    maxRetries,
                    tempStorageURI,
                    forceTempStorage);
            Preconditions.checkArgument(!(null == tempStorageURI && forceTempStorage),
                    "Cannot force the use of temp storage without a valid temp storage URI.");
            HttpUrl url = HttpUrl.parse(downloadUrl);
            Preconditions.checkState(null != url,
                    loggingPrefix + "3D File Download URL is not valid: " + downloadUrl);

            okhttp3.Request FileBinaryBuilder = new okhttp3.Request.Builder()
                    .url(url)
                    .build();

            OkHttpClient currentClient = getCurrentClient(interceptors);

            ThreeDFileBinaryRequestExecutor requestExecutor = ThreeDFileBinaryRequestExecutor.of(currentClient)
                    .withMaxRetries(maxRetries)
                    .enableForceTempStorage(forceTempStorage);

            if (null != tempStorageURI) {
                LOG.debug(loggingPrefix + "Temp storage URI detected: {}. "
                        + "Configuring request executor with temp storage.",
                        tempStorageURI);
                requestExecutor = requestExecutor.withTempStoragePath(tempStorageURI);
            }

            long startTimeMillies = Instant.now().toEpochMilli();

            CompletableFuture<ThreeDFileBinary> future = requestExecutor.downloadBinaryAsync(FileBinaryBuilder)
                    .thenApply(fileBinary -> {
                        long requestDuration = System.currentTimeMillis() - startTimeMillies;
                        long contentLength = fileBinary.getContentLength();
                        double contentLengthMb = -1;
                        if (contentLength > 0) {
                            contentLengthMb = contentLength / (1024d * 1024d);
                        }
                        double downloadSpeed = -1;
                        if (contentLengthMb > 0) {
                            downloadSpeed = (contentLengthMb * 8) / (requestDuration / 1000d);
                        }
                        LOG.info(loggingPrefix + "Download complete for file, size {}MB in {}s at {}Mb/s",
                                String.format("%.2f", contentLengthMb),
                                String.format("%.2f", requestDuration / 1000d),
                                String.format("%.2f", downloadSpeed)
                        );
                        return fileBinary;
                    });
            return future;
        }

        private static OkHttpClient getCurrentClient(List<Interceptor> interceptors) {
            OkHttpClient currentClient = client;

            if (Objects.nonNull(interceptors)) {
                OkHttpClient.Builder builder = client.newBuilder();
                for (Interceptor interceptor: interceptors) {
                    builder.addInterceptor(interceptor);
                }
                currentClient = builder.build();
            }
            return currentClient;
        }
    }
}<|MERGE_RESOLUTION|>--- conflicted
+++ resolved
@@ -2196,7 +2196,7 @@
 
     /**
      * Stop running the job
-     * 
+     *
      * @param queryParameters
      * @return
      */
@@ -2213,11 +2213,7 @@
     }
 
     /**
-<<<<<<< HEAD
-     * Filter Transformations Jobs in Cognite.
-=======
      * Filter Transformations in Cognite.
->>>>>>> b08188ac
      * @param queryParameters
      * @return
      */
@@ -2248,11 +2244,7 @@
     }
 
     /**
-<<<<<<< HEAD
-     * List Transformation Job Metrics
-=======
      * List TransformationJobMetrics
->>>>>>> b08188ac
      * @return
      */
     public Iterator<CompletableFuture<ResponseItems<String>>> readTransformationJobMetrics(Request requestParameters) {
@@ -2304,11 +2296,7 @@
     }
 
     /**
-<<<<<<< HEAD
-     * List Transformation Schedules
-=======
      * List TransformationSchedules
->>>>>>> b08188ac
      * @return
      */
     public Iterator<CompletableFuture<ResponseItems<String>>> readTransformationSchedules(Request requestParameters) {
@@ -2323,11 +2311,259 @@
     }
 
     /**
-<<<<<<< HEAD
+     * Retrieve Transformations Jobs in Cognite.
+     *
+     * @return
+     */
+    public ItemReader<String> readTransformationSchedulesById() {
+        PostJsonRequestProvider requestProvider = PostJsonRequestProvider.builder()
+                .setEndpoint("transformations/schedules/byids")
+                .setSdkIdentifier(getClient().getClientConfig().getSdkIdentifier())
+                .setAppIdentifier(getClient().getClientConfig().getAppIdentifier())
+                .setSessionIdentifier(getClient().getClientConfig().getSessionIdentifier())
+                .build();
+        return SingleRequestItemReader.of(getClient(), requestProvider, JsonItemResponseParser.create());
+    }
+
+    /**
+     * Delete Transformations in Cognite.
+     *
+     * Calling this method will return an <code>ItemWriter</code>
+     * @return
+     */
+    public ItemWriter deleteTransformationSchedules() {
+        PostJsonRequestProvider requestProvider = PostJsonRequestProvider.builder()
+                .setEndpoint("transformations/schedules/delete")
+                .setRequest(Request.create())
+                .setSdkIdentifier(getClient().getClientConfig().getSdkIdentifier())
+                .setAppIdentifier(getClient().getClientConfig().getAppIdentifier())
+                .setSessionIdentifier(getClient().getClientConfig().getSessionIdentifier())
+                .build();
+
+        return ItemWriter.of(getClient(), requestProvider);
+    }
+
+    /**
+     * Write Transformation to Cognite.
+     *
+     * Calling this method will return an <code>ItemWriter</code>
+     * @return
+     */
+    public ItemWriter writeTransformation() {
+        PostJsonRequestProvider requestProvider = PostJsonRequestProvider.builder()
+                .setEndpoint("transformations")
+                .setRequest(Request.create())
+                .setSdkIdentifier(getClient().getClientConfig().getSdkIdentifier())
+                .setAppIdentifier(getClient().getClientConfig().getAppIdentifier())
+                .setSessionIdentifier(getClient().getClientConfig().getSessionIdentifier())
+                .build();
+
+        return ItemWriter.of(getClient(), requestProvider);
+    }
+
+    /**
+     * Update Transformation to Cognite.
+     *
+     * Calling this method will return an <code>ItemWriter</code>
+     * @return
+     */
+    public ItemWriter updateTransformation() {
+        PostJsonRequestProvider requestProvider = PostJsonRequestProvider.builder()
+                .setEndpoint("transformations/update")
+                .setRequest(Request.create())
+                .setSdkIdentifier(getClient().getClientConfig().getSdkIdentifier())
+                .setAppIdentifier(getClient().getClientConfig().getAppIdentifier())
+                .setSessionIdentifier(getClient().getClientConfig().getSessionIdentifier())
+                .build();
+
+        return ItemWriter.of(getClient(), requestProvider);
+    }
+
+    /**
+     * Filter Transformations in Cognite.
+     * @param queryParameters
+     * @return
+     */
+    public Iterator<CompletableFuture<ResponseItems<String>>> readTransformations(Request queryParameters) {
+        PostJsonListRequestProvider requestProvider = PostJsonListRequestProvider.builder()
+                .setEndpoint("transformations/filter")
+                .setRequest(queryParameters)
+                .setSdkIdentifier(getClient().getClientConfig().getSdkIdentifier())
+                .setAppIdentifier(getClient().getClientConfig().getAppIdentifier())
+                .setSessionIdentifier(getClient().getClientConfig().getSessionIdentifier())
+                .build();
+
+        return ResultFutureIterator.<String>of(getClient(), requestProvider, JsonItemResponseParser.create());
+    }
+
+    /**
+     * Delete Transformations in Cognite.
+     *
+     * Calling this method will return an <code>ItemWriter</code>
+     * @return
+     */
+    public ItemWriter deleteTransformations() {
+        PostJsonRequestProvider requestProvider = PostJsonRequestProvider.builder()
+                .setEndpoint("transformations/delete")
+                .setRequest(Request.create())
+                .setSdkIdentifier(getClient().getClientConfig().getSdkIdentifier())
+                .setAppIdentifier(getClient().getClientConfig().getAppIdentifier())
+                .setSessionIdentifier(getClient().getClientConfig().getSessionIdentifier())
+                .build();
+
+        return ItemWriter.of(getClient(), requestProvider);
+    }
+
+    /**
+     * Retrieve Transformations in Cognite.
+     *
+     * @return
+     */
+    public ItemReader<String> readTransformationsById() {
+        PostJsonRequestProvider requestProvider = PostJsonRequestProvider.builder()
+                .setEndpoint("transformations/byids")
+                .setSdkIdentifier(getClient().getClientConfig().getSdkIdentifier())
+                .setAppIdentifier(getClient().getClientConfig().getAppIdentifier())
+                .setSessionIdentifier(getClient().getClientConfig().getSessionIdentifier())
+                .build();
+        return SingleRequestItemReader.of(getClient(), requestProvider, JsonItemResponseParser.create());
+    }
+
+    /**
+     * Start running the job in Cognite.
+     * @param queryParameters
+     * @return
+     */
+    public ConnectorServiceV1.ItemWriter runTransformationJobs(Request queryParameters) {
+        PostJsonRequestProvider requestProvider = PostJsonRequestProvider.builder()
+                .setEndpoint("transformations/run")
+                .setRequest(queryParameters)
+                .setSdkIdentifier(getClient().getClientConfig().getSdkIdentifier())
+                .setAppIdentifier(getClient().getClientConfig().getAppIdentifier())
+                .setSessionIdentifier(getClient().getClientConfig().getSessionIdentifier())
+                .build();
+
+        return ConnectorServiceV1.ItemWriter.of(getClient(), requestProvider);
+    }
+
+    /**
+     * Stop running the job
+     *
+     * @param queryParameters
+     * @return
+     */
+    public ConnectorServiceV1.ItemWriter cancelTransformationJobs(Request queryParameters) {
+        PostJsonRequestProvider requestProvider = PostJsonRequestProvider.builder()
+                .setEndpoint("transformations/cancel")
+                .setRequest(queryParameters)
+                .setSdkIdentifier(getClient().getClientConfig().getSdkIdentifier())
+                .setAppIdentifier(getClient().getClientConfig().getAppIdentifier())
+                .setSessionIdentifier(getClient().getClientConfig().getSessionIdentifier())
+                .build();
+
+        return ConnectorServiceV1.ItemWriter.of(getClient(), requestProvider);
+    }
+
+    /**
+     * Filter Transformations Jobs in Cognite.
+     * @param queryParameters
+     * @return
+     */
+    public Iterator<CompletableFuture<ResponseItems<String>>> readTransformationJobs(Request queryParameters) {
+        GetListRequestProvider requestProvider = GetListRequestProvider.builder()
+                .setEndpoint("transformations/jobs")
+                .setRequest(queryParameters)
+                .setSdkIdentifier(getClient().getClientConfig().getSdkIdentifier())
+                .setAppIdentifier(getClient().getClientConfig().getAppIdentifier())
+                .setSessionIdentifier(getClient().getClientConfig().getSessionIdentifier())
+                .build();
+        return ResultFutureIterator.<String>of(getClient(), requestProvider, JsonItemResponseParser.create());
+    }
+
+    /**
+     * Retrieve Transformations Jobs in Cognite.
+     *
+     * @return
+     */
+    public ItemReader<String> readTransformationJobsById() {
+        PostJsonRequestProvider requestProvider = PostJsonRequestProvider.builder()
+                .setEndpoint("transformations/jobs/byids")
+                .setSdkIdentifier(getClient().getClientConfig().getSdkIdentifier())
+                .setAppIdentifier(getClient().getClientConfig().getAppIdentifier())
+                .setSessionIdentifier(getClient().getClientConfig().getSessionIdentifier())
+                .build();
+        return SingleRequestItemReader.of(getClient(), requestProvider, JsonItemResponseParser.create());
+    }
+
+    /**
+     * List Transformation Job Metrics
+     * @return
+     */
+    public Iterator<CompletableFuture<ResponseItems<String>>> readTransformationJobMetrics(Request requestParameters) {
+        Integer modelId = (Integer) requestParameters.getRequestParameters().get("jobId");
+        GetListRequestProvider requestProvider = GetListRequestProvider.builder()
+                .setEndpoint("transformations/jobs/" + modelId + "/metrics")
+                .setRequest(requestParameters)
+                .setSdkIdentifier(getClient().getClientConfig().getSdkIdentifier())
+                .setAppIdentifier(getClient().getClientConfig().getAppIdentifier())
+                .setSessionIdentifier(getClient().getClientConfig().getSessionIdentifier())
+                .build();
+        return ResultFutureIterator.<String>of(getClient(), requestProvider, JsonItemResponseParser.create());
+    }
+
+    /**
+     * Write Transformation Schedules to Cognite.
+     *
+     * Calling this method will return an <code>ItemWriter</code>
+     * @return
+     */
+    public ItemWriter writeTransformationSchedules() {
+        PostJsonRequestProvider requestProvider = PostJsonRequestProvider.builder()
+                .setEndpoint("transformations/schedules")
+                .setRequest(Request.create())
+                .setSdkIdentifier(getClient().getClientConfig().getSdkIdentifier())
+                .setAppIdentifier(getClient().getClientConfig().getAppIdentifier())
+                .setSessionIdentifier(getClient().getClientConfig().getSessionIdentifier())
+                .build();
+
+        return ItemWriter.of(getClient(), requestProvider);
+    }
+
+    /**
+     * Update Transformation Schedules to Cognite.
+     *
+     * Calling this method will return an <code>ItemWriter</code>
+     * @return
+     */
+    public ItemWriter updateTransformationSchedules() {
+        PostJsonRequestProvider requestProvider = PostJsonRequestProvider.builder()
+                .setEndpoint("transformations/schedules/update")
+                .setRequest(Request.create())
+                .setSdkIdentifier(getClient().getClientConfig().getSdkIdentifier())
+                .setAppIdentifier(getClient().getClientConfig().getAppIdentifier())
+                .setSessionIdentifier(getClient().getClientConfig().getSessionIdentifier())
+                .build();
+
+        return ItemWriter.of(getClient(), requestProvider);
+    }
+
+    /**
+     * List Transformation Schedules
+     * @return
+     */
+    public Iterator<CompletableFuture<ResponseItems<String>>> readTransformationSchedules(Request requestParameters) {
+        GetListRequestProvider requestProvider = GetListRequestProvider.builder()
+                .setEndpoint("transformations/schedules")
+                .setRequest(requestParameters)
+                .setSdkIdentifier(getClient().getClientConfig().getSdkIdentifier())
+                .setAppIdentifier(getClient().getClientConfig().getAppIdentifier())
+                .setSessionIdentifier(getClient().getClientConfig().getSessionIdentifier())
+                .build();
+        return ResultFutureIterator.<String>of(getClient(), requestProvider, JsonItemResponseParser.create());
+    }
+
+    /**
      * Retrieve Transformations Schedules in Cognite.
-=======
-     * Retrieve Transformations Jobs in Cognite.
->>>>>>> b08188ac
      *
      * @return
      */
@@ -2342,11 +2578,7 @@
     }
 
     /**
-<<<<<<< HEAD
      * Delete Transformations Schedules in Cognite.
-=======
-     * Delete Transformations in Cognite.
->>>>>>> b08188ac
      *
      * Calling this method will return an <code>ItemWriter</code>
      * @return
@@ -2363,7 +2595,6 @@
         return ItemWriter.of(getClient(), requestProvider);
     }
 
-<<<<<<< HEAD
     /**
      * List Transformation Notifications
      * @return
@@ -2415,8 +2646,6 @@
         return ItemWriter.of(getClient(), requestProvider);
     }
 
-=======
->>>>>>> b08188ac
     @AutoValue.Builder
     public abstract static class Builder {
         public abstract Builder setClient(CogniteClient value);
