--- conflicted
+++ resolved
@@ -263,10 +263,6 @@
         if (root.path("externalId").isTextual()) {
             builder.setExternalId(root.get("externalId").textValue());
         }
-        if (root.path("unitExternalId").isTextual()) {
-            builder.setUnitExternalId(root.get("unitExternalId").textValue());
-        }
-
         if (root.path("name").isTextual()) {
             builder.setName(root.get("name").textValue());
         }
@@ -360,11 +356,7 @@
             mapBuilder.put("dataSetId", element.getDataSetId());
         }
 
-<<<<<<< HEAD
         if (element.hasUnitExternalId() && !element.getUnitExternalId().trim().isEmpty()) {
-=======
-        if (element.hasUnitExternalId()) {
->>>>>>> a5a969d9
             mapBuilder.put("unitExternalId", element.getUnitExternalId());
         }
 
@@ -405,7 +397,6 @@
         } else {
             updateNodeBuilder.put("unit", ImmutableMap.of("setNull", true));
         }
-
         if (element.hasAssetId()) {
             updateNodeBuilder.put("assetId", ImmutableMap.of("set", element.getAssetId()));
         }
@@ -419,15 +410,11 @@
             updateNodeBuilder.put("dataSetId", ImmutableMap.of("set", element.getDataSetId()));
         }
         if (element.hasUnitExternalId()) {
-<<<<<<< HEAD
             if (element.getUnitExternalId().trim().isEmpty()) {
                 updateNodeBuilder.put("unitExternalId", ImmutableMap.of("setNull", true));
             } else {
                 updateNodeBuilder.put("unitExternalId", ImmutableMap.of("set", element.getUnitExternalId()));
             }
-=======
-            updateNodeBuilder.put("unitExternalId", ImmutableMap.of("set", element.getUnitExternalId()));
->>>>>>> a5a969d9
         }
         mapBuilder.put("update", updateNodeBuilder.build());
         return mapBuilder.build();
@@ -502,10 +489,6 @@
             updateNodeBuilder.put("unitExternalId", ImmutableMap.of("setNull", true));
         }
 
-<<<<<<< HEAD
-
-=======
->>>>>>> a5a969d9
         mapBuilder.put("update", updateNodeBuilder.build());
         return mapBuilder.build();
     }
