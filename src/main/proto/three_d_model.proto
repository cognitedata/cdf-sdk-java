--- conflicted
+++ resolved
@@ -14,18 +14,6 @@
     map<string, string> metadata = 5;
 }
 
-<<<<<<< HEAD
-message ThreeDFileBinary {
-    oneof idType {
-        int64 id = 1;
-    }
-
-    oneof binaryType {
-        bytes binary = 3;
-        string binary_uri = 4;
-    }
-    int64 content_length = 5;
-=======
 message ThreeDModelRevision {
 
     message Camera {
@@ -51,5 +39,16 @@
     optional string format = 1;
     optional int32 version = 2;
     optional int64 blobId = 3;
->>>>>>> b8eac228
+}
+
+message ThreeDFileBinary {
+    oneof idType {
+        int64 id = 1;
+    }
+
+    oneof binaryType {
+        bytes binary = 3;
+        string binary_uri = 4;
+    }
+    int64 content_length = 5;
 }