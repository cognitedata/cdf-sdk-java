[![java-main Actions Status](https://github.com/cognitedata/cdf-sdk-java/workflows/java-main/badge.svg)](https://github.com/cognitedata/cdf-sdk-java/actions)

<a href="https://cognite.com/">
    <img src="https://raw.githubusercontent.com/cognitedata/cognite-python-docs/master/img/cognite_logo.png" alt="Cognite logo" title="Cognite" align="right" height="80" />
</a>

# Java sdk for CDF

The Java SDK provides convenient access to Cognite Data Fusion's capabilities. It covers a large part of CDF's
capability surface, including experimental features. In addition, it is designed to handle a lot of the client "chores"
for you so you can spend more time on your core client logic.

Some of the SDK's capabilities:
- _Upsert support_. It will automatically handle `create`and `update` for you.
- _Streaming reads_. Subscribe to a stream of created and updated data.
- _Retries with backoff_. Transient failures will automatically be retried.
- _Performance optimization_. The SDK will handle batching and parallelization of requests.

Requirements:
- Java 11

Please refer to [the documentation](https://github.com/cognitedata/cdf-sdk-java/blob/main/docs/index.md) for more
information ([https://github.com/cognitedata/cdf-sdk-java/blob/main/docs/index.md](https://github.com/cognitedata/cdf-sdk-java/blob/main/docs/index.md)).

### Installing the sdk

```xml
<dependency>    
    <groupId>com.cognite</groupId>
    <artifactId>cdf-sdk-java</artifactId>
    <version>1.10.0-SNAPSHOT</version>
</dependency>
```
    
### Features
#### Core resource types
- Time series
- Assets
- Events
- Files
- Sequences
- Relationships
- Raw

#### Data organization
- Data sets
- Labels
- Extraction Pipelines

#### Contextualization
- Entity matching
- Interactive P&ID (experimental)

#### Login
- Login status by api-key

#### 3D
- 3D Models
<<<<<<< HEAD
- 3D File Download
=======
- 3D Model Revisions
>>>>>>> b8eac228

## Quickstart
```java
// Create the Cognite client using API key as the authentication method
CogniteClient client = CogniteClient.ofKey(<yourApiKey>)
        .withProject("myCdfProject")
        .withBaseUrl("https://yourBaseURL.cognitedata.com");  //optional parameter
        
// ... or use client credentials (OpenID Connect)
CogniteClient client = CogniteClient.ofClientCredentials(
        <clientId>,
        <clientSecret>,
        TokenUrl.generateAzureAdURL(<azureAdTenantId>))
        .withProject("myCdfProject")
        .withBaseUrl("https://yourBaseURL.cognitedata.com"); //optional parameter     
        
// List all assets
List<Asset> listAssetsResults = new ArrayList<>();
client.assets()
        .list(Request.create()
                .withFilterParameter("key", "value"))       //optionally add filter parameters
        .forEachRemaining(assetBatch -> listAssetsResults.addAll(assetBatch));        //results are read in batches

// List all events
List<Event> listEventsResults = new ArrayList<>();
client.events()
        .list(Request.create()
                .withFilterParameter("key", "value"))       //optionally add filter parameters
        .forEachRemaining(eventBatch -> listEventsResults.addAll(eventBatch));        //results are read in batches

```


[![Open in Cloud Shell](http://gstatic.com/cloudssh/images/open-btn.svg)](https://console.cloud.google.com/cloudshell/editor?cloudshell_git_repo=https://github.com/cognitedata/cdf-sdk-java.git)<|MERGE_RESOLUTION|>--- conflicted
+++ resolved
@@ -56,11 +56,8 @@
 
 #### 3D
 - 3D Models
-<<<<<<< HEAD
+- 3D Model Revisions
 - 3D File Download
-=======
-- 3D Model Revisions
->>>>>>> b8eac228
 
 ## Quickstart
 ```java
