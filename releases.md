# Release log

All notable changes to this project will be documented in this file. 
Changes are grouped as follows:
- `Added` for new features.
- `Changed` for changes in existing functionality.
- `Deprecated` for soon to be removed functionality.
- `Removed` for removed functionality.
- `Fixed` for any bugfixes.
- `Security` in case of vulnerabilities.

## [Planned]

### Medium term

- To be added.

### Short term

- Geo-location attribute and resource type

## [1.14.0-SNAPSHOT]

### Added

<<<<<<< HEAD
- Geo-location attribute to files resource type (Experimental. Geo-location proto-structure is a subject of future changes) 
=======
- `Sequences` upsert support including modified column schema. The `upsert` functionality includes both modified `sequences headers`/`SequenceMetadata` and `sequences rows`/`SequenceBody`.
>>>>>>> f0717e81

### Fixed
- File binary upload null pointer exception when running on Android devices.

## [1.13.2] 2022-04-12

### Fixed

- Fix shaded dependencies. Some of the shaded Kotlin libraries caused conflicts when using the SDK from a Kotlin environment.
- Fix duplicated protobuf class files.
- Fix dependency vulnerability. Bump `jackson-databind` to `v2.13.2.1`.

## [1.13.1] 2022-03-22

### Fixed

- File binary download retrying on `SSLException` and `UnknownHostException`. Both may indicate a saturated link for a 
long-running job (which file binary downloads often are).
- Writing `sequence` columns representing integers could cause exceptions.

## [1.13.0] 2022-03-11

### Added

- Files API supports S3 buckets as intermediate store for both read from and write to. 

## [1.12.1] 2022-03-10

### Fixed

- `Files.download()` took a `Path` argument instead of `URI`. 

###

## [1.12.0] 2022-03-09

### Added

- Write string data points. Write requests will chunk strings at 1M UTF8 bytes per request to respect API limits.

### Fixed

- File binary download. Expired URLs not retried properly.

## [1.11.0] 2022-02-18

### Added

- Add utility class `com.cognite.client.util.RawRows` for working with `RawRow` object. Please refer to 
[the documentation](https://github.com/cognitedata/cdf-sdk-java/blob/main/docs/raw.md) for more information.

## [1.10.0] 2022-02-02

### Added

- Added `3D Models Revisions`
- Added `3D File Download`
- Added `3D Asset Mapping`
- `EngineeringDiagrams` promoted from experimental to stable. It has the same signature and behavior as before and is 
located under the `contextualization` family: `CogniteClient.contextualization().engineeringDiagrams()`.
- Added convenience methods to the `Request` object for easier handling of items (by `externalId` or `id`). You can use 
`Request.withItemExternalIds(String... externalId)` and `Request.withItemInternalIds(long... internalId)` to add multiple 
items to the request.
- Added convenience methods for retrieving items by `externalId` and `id`: `client.<resourceType>().retrieve(String... externalId)` 
and `client.<resourceType>().retrieve(String... externalId)`. This is implemented by the resource types `Assets`, `DataPoints`, 
`Datasets`, `Events`, `ExtractionPipelines`, `Files`, `Relationships`, `Sequences` and `SequencesRows`.

### Deprecated

- The experimental version of `EngineeringDiagrams` is deprecated given the new, stable version.
- The single item methods `Request.withItemExternalId(String externalId)` and `Request.withItemInternalId(long internalId)` 
have been deprecated in favour of the new multi-item versions.

### Removed

- The old, experimental `pnid` api. This api has been replaced by the `EngineeringDiagrams` api.

## [1.9.0] 2022-01-04

### Added

- Added `3D Models`
- Increased read and write timeouts to match sever-side values

### Fixed

- Upsert of `sequenceMetadata` not identifying duplicate entries correctly.

## [1.8.0] 2021-12-15

### Added

- Experimental streaming support for `events` and `assets`.
- Added `login status` by api-key

### Fixed

- Upsert of `sequenceMetadata` not respecting the max number of cells/columns per batch.

## [1.7.1] 2021-11-23

### Fixed

- Request retries did not work properly in 1.7.0.

## [1.7.0] 2021-11-22

### Fixed

- File binary upload uses PUT instead of POST

## [1.6.3] 2021-11-22

### Fixed

- Improved robustness for file binary upload. Add batch-level retries on a broader set of exceptions.

## [1.6.2] 2021-11-21

### Added

- Improved robustness for file binary upload. Add batch-level retries when the http2 stream is reset. 

## [1.6.1] 2021-11-18

### Fixed

- Parsing error on file binary download using internal `id`.

## [1.6.0] 2021-11-17

### Fixed

- Retry requests on `UnknownHostException`.
- Retry requests on Google Cloud Storage timeouts.

## [1.5.0] 2021-11-11

### Added 

- Support for `dataSetId` in the `Labels` resource type.

### Fixed

- File binary upload robustness.
- `Labels` using api v1 endpoint.

## [1.4.0] 2021-10-31

### Added

- Support for `ExtractionPipeline` and `ExtractionPipelineRun` so you can send extractor/pipeline observations and 
 heartbeats to CDF.
- Improved performance of `Relationships.list()` with added support for partitions.
- Support for including the `source` and `target` object of a `relationship` when using `list()` or `retrieve()`.
- Improved performance of `Sequences.list()` with added support for partitions.

### Fixed

- More stability improvements to file binary downloads, in particular in situations with limited bandwidth. 
- When trying to upload a `File` without a binary, the SDK could throw an exception if the binary was set to 
 be a `URI`.
- `Relationship.sourceType` was wrongly set equal to `Relationship.targetType`.

## [1.3.0] 2021-10-12

### Added

- Support for interacting with a non-encrypted api endpoint (via `CogniteClient.enableHttp(true)`). 
This feature targets testing scenarios. The client will default to secure communication via https which is the only
way to interact with Cognite Data Fusion.

### Fixed
- In some cases `baseUrl` would not be respected when using OIDC authentication.
- Data set upsert fails on duplicate `externalId` / `id`.

## [1.2.0] 2021-09-13

### Changed

- Refactor the experimental `interactive P&ID` to the new `engineering diagram` api endpoint. Basically, 
`client.experimental().pnid().detectAnnotationsPnid()` changes to `client.experimental().engineeringDiagrams().detectAnnotations()`.
Please refer to [the documentation](https://github.com/cognitedata/cdf-sdk-java/blob/main/docs/contextualization.md) 
for more information.

### Fixed

- A performance regression introduced in v1.0.0. Performance should be back now :).

## [1.1.1] 2021-08-31

### Fixed

- Streaming reads may not start for very large/high end times.

## [1.1.0] 2021-08-30

### Added

- Streaming support for reading rows from raw tables. [More information in the documentation](https://github.com/cognitedata/cdf-sdk-java/blob/main/docs/streamingData.md)
- Support for recursively deleting raw databases and tables.

### Fixed

- `ensureParent` when creating a raw table.

## [1.0.1], 2021-08-18

### Fixed

- Lingering threads could keep the client from shutting down in a timely manner.

## [1.0.0], 2021-08-18

### Fixed

- More robust file binary download when running very large jobs.
- Improved guard against illegal characters in file names when downloading file binaries.

## [0.9.10]

### Added

- Utility methods for converting `Value` to various types. This can be useful when working with CDF.Raw which 
represents its columns as `Struct` and `Value`.
- Ability to synchronize multiple hierarchies via `Assets.synchronizeMultipleHierarchies(Collection<Asset> assetHierarchies)`.
- Utility methods for parsing nested `Struct` and `Value` objects. This can be useful when working with CDF.Raw.

## [0.9.9]

### Added

- Synchronize asset-hierarchy capability. 
- `list()` convenience method that returns all objects for a given resource type.
- User documentation.

### Changed

- Breaking change: Remove the use of wrapper objects from the data transfer objects (`Asset`, `Event`, etc.). Please 
refer to the [documentation](https://github.com/cognitedata/cdf-sdk-java/blob/main/docs/readAndWriteData.md#migrating-from-sdk-099) 
  for more information.
- Improved handling of updates for `Relationships`.

### Fixed

- Logback config conflict (issue #37).

## [0.9.8]

### Fixed

- Increased dependencies versions to support Java 11
- Fully automated CD pipeline

## [0.9.7]

### Added

- Labels are properly replaced when running upsert replace for `assets` and `files`.
- Support for recursive delete for `assets`.

## [0.9.6]

### Fixed

- Repeated annotations when generating interactive P&IDs.

## [0.9.5]

### Fixed

- Populate auth headers for custom CDF hosts.
- Null values in raw rows should not raise exceptions. 

## [0.9.4]

### Fixed

- Error when using api key auth in combination with custom host.

## [0.9.3]

### Added

- Support for native token authentication (OpenID Connect).

### Fixed

- Error when trying to download a file binary that only has a file header object in CDF.
- Error when creating new `relationship` objects into data sets.
- Error when uploading file binaries with >1k asset links.

## [0.9.2]

### Added

- Added support for updating / patching `relationship`.

### Fixed

- Fixed duplicates when listing `files`. The list files partition support has been fixed so that you no longer
risk duplicates when manually handling partitions.

## [0.9.1]

### Fixed

- Error when iterating over Raw rows with streams.


## [0.9.0]

### Added

- The initial release of the Java SDK.<|MERGE_RESOLUTION|>--- conflicted
+++ resolved
@@ -23,11 +23,8 @@
 
 ### Added
 
-<<<<<<< HEAD
 - Geo-location attribute to files resource type (Experimental. Geo-location proto-structure is a subject of future changes) 
-=======
 - `Sequences` upsert support including modified column schema. The `upsert` functionality includes both modified `sequences headers`/`SequenceMetadata` and `sequences rows`/`SequenceBody`.
->>>>>>> f0717e81
 
 ### Fixed
 - File binary upload null pointer exception when running on Android devices.
