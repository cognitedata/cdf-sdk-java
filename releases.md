--- conflicted
+++ resolved
@@ -27,7 +27,6 @@
 
 - Improve javadoc `Assets`
 - Improve javadoc `Contextualization`
-<<<<<<< HEAD
 - Improve javadoc `DataPoints`
 - Improve javadoc `Datasets`
 - Improve javadoc `EngineeringDiagrams`
@@ -62,10 +61,7 @@
 - Improve javadoc `TransformationNotifications`
 - Improve javadoc `Transformation`
 - Improve javadoc `TransformationSchedules`
-- 
-=======
-
->>>>>>> 878a6752
+
 
 ## [1.16.0] 2022-05-30
 
