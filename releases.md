--- conflicted
+++ resolved
@@ -19,12 +19,7 @@
 
 ## [1.17.0-SNAPSHOT]
 
-<<<<<<< HEAD
-### Changed
-
-- Improve javadoc `Assets`
-
-=======
+
 ### Added
 
 - Configurable timeout for async api jobs (i.e. `entity matching` and `engineering diagram parsing`). Use `ClientConfig.withAsyncApiJobTimeout(Duration timeout)` to specify a custom timeout. The default timeout is 20 mins.
@@ -33,7 +28,7 @@
 
 - Improve javadoc `Assets`
 - Improve javadoc `Contextualization`
->>>>>>> 26cbe9cf
+
 
 ## [1.16.0] 2022-05-30
 
