# Release log

All notable changes to this project will be documented in this file. 
Changes are grouped as follows:
- `Added` for new features.
- `Changed` for changes in existing functionality.
- `Deprecated` for soon to be removed functionality.
- `Removed` for removed functionality.
- `Fixed` for any bugfixes.
- `Security` in case of vulnerabilities.

## [Planned]

### Medium term

- To be added.

### Short term

## [1.17.0-SNAPSHOT]

<<<<<<< HEAD
=======
### Added

- Configurable timeout for async api jobs (i.e. `entity matching` and `engineering diagram parsing`). Use `ClientConfig.withAsyncApiJobTimeout(Duration timeout)` to specify a custom timeout. The default timeout is 20 mins.

>>>>>>> 2221635c
### Changed

- Improve javadoc `Assets`


## [1.16.0] 2022-05-30

### Added

- Added `Transformation Notifications`
- Geo-location attribute on the `files` resource type is supported.

## [1.15.0] 2022-05-20

### Added

- Added `Transformations`
- Added `Transformation Jobs`
- Added `Transformation Schedules`

### Fixed

- File metadata updates: Fix CDF API payload format


## [1.14.0] 2022-05-19

### Added

- Experimental: Geo-location attribute to files resource type (Geo-location proto-structure is a subject of future changes) 
- `Sequences` upsert support including modified column schema. The `upsert` functionality includes both modified `sequences headers`/`SequenceMetadata` and `sequences rows`/`SequenceBody`. For more information, please refer to the documentation: [https://github.com/cognitedata/cdf-sdk-java/blob/main/docs/sequence.md#update-sequences](https://github.com/cognitedata/cdf-sdk-java/blob/main/docs/sequence.md#update-sequences) and [https://github.com/cognitedata/cdf-sdk-java/blob/main/docs/sequence.md#insert-rows](https://github.com/cognitedata/cdf-sdk-java/blob/main/docs/sequence.md#insert-rows)

### Fixed
- File binary upload null pointer exception when running on Android devices.

## [1.13.2] 2022-04-12

### Fixed

- Fix shaded dependencies. Some of the shaded Kotlin libraries caused conflicts when using the SDK from a Kotlin environment.
- Fix duplicated protobuf class files.
- Fix dependency vulnerability. Bump `jackson-databind` to `v2.13.2.1`.

## [1.13.1] 2022-03-22

### Fixed

- File binary download retrying on `SSLException` and `UnknownHostException`. Both may indicate a saturated link for a 
long-running job (which file binary downloads often are).
- Writing `sequence` columns representing integers could cause exceptions.

## [1.13.0] 2022-03-11

### Added

- Files API supports S3 buckets as intermediate store for both read from and write to. 

## [1.12.1] 2022-03-10

### Fixed

- `Files.download()` took a `Path` argument instead of `URI`. 

###

## [1.12.0] 2022-03-09

### Added

- Write string data points. Write requests will chunk strings at 1M UTF8 bytes per request to respect API limits.

### Fixed

- File binary download. Expired URLs not retried properly.

## [1.11.0] 2022-02-18

### Added

- Add utility class `com.cognite.client.util.RawRows` for working with `RawRow` object. Please refer to 
[the documentation](https://github.com/cognitedata/cdf-sdk-java/blob/main/docs/raw.md) for more information.

## [1.10.0] 2022-02-02

### Added

- Added `3D Models Revisions`
- Added `3D File Download`
- Added `3D Asset Mapping`
- `EngineeringDiagrams` promoted from experimental to stable. It has the same signature and behavior as before and is 
located under the `contextualization` family: `CogniteClient.contextualization().engineeringDiagrams()`.
- Added convenience methods to the `Request` object for easier handling of items (by `externalId` or `id`). You can use 
`Request.withItemExternalIds(String... externalId)` and `Request.withItemInternalIds(long... internalId)` to add multiple 
items to the request.
- Added convenience methods for retrieving items by `externalId` and `id`: `client.<resourceType>().retrieve(String... externalId)` 
and `client.<resourceType>().retrieve(String... externalId)`. This is implemented by the resource types `Assets`, `DataPoints`, 
`Datasets`, `Events`, `ExtractionPipelines`, `Files`, `Relationships`, `Sequences` and `SequencesRows`.

### Deprecated

- The experimental version of `EngineeringDiagrams` is deprecated given the new, stable version.
- The single item methods `Request.withItemExternalId(String externalId)` and `Request.withItemInternalId(long internalId)` 
have been deprecated in favour of the new multi-item versions.

### Removed

- The old, experimental `pnid` api. This api has been replaced by the `EngineeringDiagrams` api.

## [1.9.0] 2022-01-04

### Added

- Added `3D Models`
- Increased read and write timeouts to match sever-side values

### Fixed

- Upsert of `sequenceMetadata` not identifying duplicate entries correctly.

## [1.8.0] 2021-12-15

### Added

- Experimental streaming support for `events` and `assets`.
- Added `login status` by api-key

### Fixed

- Upsert of `sequenceMetadata` not respecting the max number of cells/columns per batch.

## [1.7.1] 2021-11-23

### Fixed

- Request retries did not work properly in 1.7.0.

## [1.7.0] 2021-11-22

### Fixed

- File binary upload uses PUT instead of POST

## [1.6.3] 2021-11-22

### Fixed

- Improved robustness for file binary upload. Add batch-level retries on a broader set of exceptions.

## [1.6.2] 2021-11-21

### Added

- Improved robustness for file binary upload. Add batch-level retries when the http2 stream is reset. 

## [1.6.1] 2021-11-18

### Fixed

- Parsing error on file binary download using internal `id`.

## [1.6.0] 2021-11-17

### Fixed

- Retry requests on `UnknownHostException`.
- Retry requests on Google Cloud Storage timeouts.

## [1.5.0] 2021-11-11

### Added 

- Support for `dataSetId` in the `Labels` resource type.

### Fixed

- File binary upload robustness.
- `Labels` using api v1 endpoint.

## [1.4.0] 2021-10-31

### Added

- Support for `ExtractionPipeline` and `ExtractionPipelineRun` so you can send extractor/pipeline observations and 
 heartbeats to CDF.
- Improved performance of `Relationships.list()` with added support for partitions.
- Support for including the `source` and `target` object of a `relationship` when using `list()` or `retrieve()`.
- Improved performance of `Sequences.list()` with added support for partitions.

### Fixed

- More stability improvements to file binary downloads, in particular in situations with limited bandwidth. 
- When trying to upload a `File` without a binary, the SDK could throw an exception if the binary was set to 
 be a `URI`.
- `Relationship.sourceType` was wrongly set equal to `Relationship.targetType`.

## [1.3.0] 2021-10-12

### Added

- Support for interacting with a non-encrypted api endpoint (via `CogniteClient.enableHttp(true)`). 
This feature targets testing scenarios. The client will default to secure communication via https which is the only
way to interact with Cognite Data Fusion.

### Fixed
- In some cases `baseUrl` would not be respected when using OIDC authentication.
- Data set upsert fails on duplicate `externalId` / `id`.

## [1.2.0] 2021-09-13

### Changed

- Refactor the experimental `interactive P&ID` to the new `engineering diagram` api endpoint. Basically, 
`client.experimental().pnid().detectAnnotationsPnid()` changes to `client.experimental().engineeringDiagrams().detectAnnotations()`.
Please refer to [the documentation](https://github.com/cognitedata/cdf-sdk-java/blob/main/docs/contextualization.md) 
for more information.

### Fixed

- A performance regression introduced in v1.0.0. Performance should be back now :).

## [1.1.1] 2021-08-31

### Fixed

- Streaming reads may not start for very large/high end times.

## [1.1.0] 2021-08-30

### Added

- Streaming support for reading rows from raw tables. [More information in the documentation](https://github.com/cognitedata/cdf-sdk-java/blob/main/docs/streamingData.md)
- Support for recursively deleting raw databases and tables.

### Fixed

- `ensureParent` when creating a raw table.

## [1.0.1], 2021-08-18

### Fixed

- Lingering threads could keep the client from shutting down in a timely manner.

## [1.0.0], 2021-08-18

### Fixed

- More robust file binary download when running very large jobs.
- Improved guard against illegal characters in file names when downloading file binaries.

## [0.9.10]

### Added

- Utility methods for converting `Value` to various types. This can be useful when working with CDF.Raw which 
represents its columns as `Struct` and `Value`.
- Ability to synchronize multiple hierarchies via `Assets.synchronizeMultipleHierarchies(Collection<Asset> assetHierarchies)`.
- Utility methods for parsing nested `Struct` and `Value` objects. This can be useful when working with CDF.Raw.

## [0.9.9]

### Added

- Synchronize asset-hierarchy capability. 
- `list()` convenience method that returns all objects for a given resource type.
- User documentation.

### Changed

- Breaking change: Remove the use of wrapper objects from the data transfer objects (`Asset`, `Event`, etc.). Please 
refer to the [documentation](https://github.com/cognitedata/cdf-sdk-java/blob/main/docs/readAndWriteData.md#migrating-from-sdk-099) 
  for more information.
- Improved handling of updates for `Relationships`.

### Fixed

- Logback config conflict (issue #37).

## [0.9.8]

### Fixed

- Increased dependencies versions to support Java 11
- Fully automated CD pipeline

## [0.9.7]

### Added

- Labels are properly replaced when running upsert replace for `assets` and `files`.
- Support for recursive delete for `assets`.

## [0.9.6]

### Fixed

- Repeated annotations when generating interactive P&IDs.

## [0.9.5]

### Fixed

- Populate auth headers for custom CDF hosts.
- Null values in raw rows should not raise exceptions. 

## [0.9.4]

### Fixed

- Error when using api key auth in combination with custom host.

## [0.9.3]

### Added

- Support for native token authentication (OpenID Connect).

### Fixed

- Error when trying to download a file binary that only has a file header object in CDF.
- Error when creating new `relationship` objects into data sets.
- Error when uploading file binaries with >1k asset links.

## [0.9.2]

### Added

- Added support for updating / patching `relationship`.

### Fixed

- Fixed duplicates when listing `files`. The list files partition support has been fixed so that you no longer
risk duplicates when manually handling partitions.

## [0.9.1]

### Fixed

- Error when iterating over Raw rows with streams.


## [0.9.0]

### Added

- The initial release of the Java SDK.<|MERGE_RESOLUTION|>--- conflicted
+++ resolved
@@ -19,17 +19,13 @@
 
 ## [1.17.0-SNAPSHOT]
 
-<<<<<<< HEAD
-=======
 ### Added
 
 - Configurable timeout for async api jobs (i.e. `entity matching` and `engineering diagram parsing`). Use `ClientConfig.withAsyncApiJobTimeout(Duration timeout)` to specify a custom timeout. The default timeout is 20 mins.
 
->>>>>>> 2221635c
 ### Changed
 
 - Improve javadoc `Assets`
-
 
 ## [1.16.0] 2022-05-30
 
