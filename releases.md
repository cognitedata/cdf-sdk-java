# Release log

All notable changes to this project will be documented in this file. 
Changes are grouped as follows:
- `Added` for new features.
- `Changed` for changes in existing functionality.
- `Deprecated` for soon to be removed functionality.
- `Removed` for removed functionality.
- `Fixed` for any bugfixes.
- `Security` in case of vulnerabilities.

## [Planned]

### Medium term

- To be added.

### Short term

- Geo-location attribute and resource type.

## [0.9.10-SNAPSHOT]

### Added

- Utility methods for converting `Value` to various types. This can be useful when working with CDF.Raw which 
represents its columns as `Struct` and `Value`.
<<<<<<< HEAD
- Utility methods for parsing nested `Struct` and `Value` objects. This can be useful when working with CDF.Raw.
=======
- Ability to synchronize multiple hierarchies via `Assets.synchronizeMultipleHierarchies(Collection<Asset> assetHierarchies)`.
>>>>>>> dbd4add9

## [0.9.9]

### Added

- Synchronize asset-hierarchy capability. 
- `list()` convenience method that returns all objects for a given resource type.
- User documentation.

### Changed

- Breaking change: Remove the use of wrapper objects from the data transfer objects (`Asset`, `Event`, etc.). Please 
refer to the [documentation](https://github.com/cognitedata/cdf-sdk-java/blob/main/docs/readAndWriteData.md#migrating-from-sdk-099) 
  for more information.
- Improved handling of updates for `Relationships`.

### Fixed

- Logback config conflict (issue #37).

## [0.9.8]

### Fixed

- Increased dependencies versions to support Java 11
- Fully automated CD pipeline

## [0.9.7]

### Added

- Labels are properly replaced when running upsert replace for `assets` and `files`.
- Support for recursive delete for `assets`.

## [0.9.6]

### Fixed

- Repeated annotations when generating interactive P&IDs.

## [0.9.5]

### Fixed

- Populate auth headers for custom CDF hosts.
- Null values in raw rows should not raise exceptions. 

## [0.9.4]

### Fixed

- Error when using api key auth in combination with custom host.

## [0.9.3]

### Added

- Support for native token authentication (OpenID Connect).

### Fixed

- Error when trying to download a file binary that only has a file header object in CDF.
- Error when creating new `relationship` objects into data sets.
- Error when uploading file binaries with >1k asset links.

## [0.9.2]

### Added

- Added support for updating / patching `relationship`.

### Fixed

- Fixed duplicates when listing `files`. The list files partition support has been fixed so that you no longer
risk duplicates when manually handling partitions.

## [0.9.1]

### Fixed

- Error when iterating over Raw rows with streams.


## [0.9.0]

### Added

- The initial release of the Java SDK.<|MERGE_RESOLUTION|>--- conflicted
+++ resolved
@@ -25,11 +25,8 @@
 
 - Utility methods for converting `Value` to various types. This can be useful when working with CDF.Raw which 
 represents its columns as `Struct` and `Value`.
-<<<<<<< HEAD
+- Ability to synchronize multiple hierarchies via `Assets.synchronizeMultipleHierarchies(Collection<Asset> assetHierarchies)`.
 - Utility methods for parsing nested `Struct` and `Value` objects. This can be useful when working with CDF.Raw.
-=======
-- Ability to synchronize multiple hierarchies via `Assets.synchronizeMultipleHierarchies(Collection<Asset> assetHierarchies)`.
->>>>>>> dbd4add9
 
 ## [0.9.9]
 
