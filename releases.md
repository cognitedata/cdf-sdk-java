# Release log

All notable changes to this project will be documented in this file. 
Changes are grouped as follows:
- `Added` for new features.
- `Changed` for changes in existing functionality.
- `Deprecated` for soon to be removed functionality.
- `Removed` for removed functionality.
- `Fixed` for any bugfixes.
- `Security` in case of vulnerabilities.

## [Planned]

### Medium term

- To be added.

### Short term

- Geo-location attribute and resource type.

<<<<<<< HEAD
## [1.9.0-SNAPSHOT]

### Added

- Added `3D Models`

## [1.8.0] 2021-12-15
=======

## [1.8.0-SNAPSHOT]
>>>>>>> 2f0e08ec

### Added

- Experimental streaming support for `events` and `assets`.
- Added `login status` by api-key
- Added `3D Models`

### Fixed

- Upsert of `sequenceMetadata` not respecting the max number of cells/columns per batch.

## [1.7.1] 2021-11-23

### Fixed

- Request retries did not work properly in 1.7.0.

## [1.7.0] 2021-11-22

### Fixed

- File binary upload uses PUT instead of POST

## [1.6.3] 2021-11-22

### Fixed

- Improved robustness for file binary upload. Add batch-level retries on a broader set of exceptions.

## [1.6.2] 2021-11-21

### Added

- Improved robustness for file binary upload. Add batch-level retries when the http2 stream is reset. 

## [1.6.1] 2021-11-18

### Fixed

- Parsing error on file binary download using internal `id`.

## [1.6.0] 2021-11-17

### Fixed

- Retry requests on `UnknownHostException`.
- Retry requests on Google Cloud Storage timeouts.

## [1.5.0] 2021-11-11

### Added 

- Support for `dataSetId` in the `Labels` resource type.

### Fixed

- File binary upload robustness.
- `Labels` using api v1 endpoint.

## [1.4.0] 2021-10-31

### Added

- Support for `ExtractionPipeline` and `ExtractionPipelineRun` so you can send extractor/pipeline observations and 
 heartbeats to CDF.
- Improved performance of `Relationships.list()` with added support for partitions.
- Support for including the `source` and `target` object of a `relationship` when using `list()` or `retrieve()`.
- Improved performance of `Sequences.list()` with added support for partitions.

### Fixed

- More stability improvements to file binary downloads, in particular in situations with limited bandwidth. 
- When trying to upload a `File` without a binary, the SDK could throw an exception if the binary was set to 
 be a `URI`.
- `Relationship.sourceType` was wrongly set equal to `Relationship.targetType`.

## [1.3.0] 2021-10-12

### Added

- Support for interacting with a non-encrypted api endpoint (via `CogniteClient.enableHttp(true)`). 
This feature targets testing scenarios. The client will default to secure communication via https which is the only
way to interact with Cognite Data Fusion.

### Fixed
- In some cases `baseUrl` would not be respected when using OIDC authentication.
- Data set upsert fails on duplicate `externalId` / `id`.

## [1.2.0] 2021-09-13

### Changed

- Refactor the experimental `interactive P&ID` to the new `engineering diagram` api endpoint. Basically, 
`client.experimental().pnid().detectAnnotationsPnid()` changes to `client.experimental().engineeringDiagrams().detectAnnotations()`.
Please refer to [the documentation](https://github.com/cognitedata/cdf-sdk-java/blob/main/docs/contextualization.md) 
for more information.

### Fixed

- A performance regression introduced in v1.0.0. Performance should be back now :).

## [1.1.1] 2021-08-31

### Fixed

- Streaming reads may not start for very large/high end times.

## [1.1.0] 2021-08-30

### Added

- Streaming support for reading rows from raw tables. [More information in the documentation](https://github.com/cognitedata/cdf-sdk-java/blob/main/docs/streamingData.md)
- Support for recursively deleting raw databases and tables.

### Fixed

- `ensureParent` when creating a raw table.

## [1.0.1], 2021-08-18

### Fixed

- Lingering threads could keep the client from shutting down in a timely manner.

## [1.0.0], 2021-08-18

### Fixed

- More robust file binary download when running very large jobs.
- Improved guard against illegal characters in file names when downloading file binaries.

## [0.9.10]

### Added

- Utility methods for converting `Value` to various types. This can be useful when working with CDF.Raw which 
represents its columns as `Struct` and `Value`.
- Ability to synchronize multiple hierarchies via `Assets.synchronizeMultipleHierarchies(Collection<Asset> assetHierarchies)`.
- Utility methods for parsing nested `Struct` and `Value` objects. This can be useful when working with CDF.Raw.

## [0.9.9]

### Added

- Synchronize asset-hierarchy capability. 
- `list()` convenience method that returns all objects for a given resource type.
- User documentation.

### Changed

- Breaking change: Remove the use of wrapper objects from the data transfer objects (`Asset`, `Event`, etc.). Please 
refer to the [documentation](https://github.com/cognitedata/cdf-sdk-java/blob/main/docs/readAndWriteData.md#migrating-from-sdk-099) 
  for more information.
- Improved handling of updates for `Relationships`.

### Fixed

- Logback config conflict (issue #37).

## [0.9.8]

### Fixed

- Increased dependencies versions to support Java 11
- Fully automated CD pipeline

## [0.9.7]

### Added

- Labels are properly replaced when running upsert replace for `assets` and `files`.
- Support for recursive delete for `assets`.

## [0.9.6]

### Fixed

- Repeated annotations when generating interactive P&IDs.

## [0.9.5]

### Fixed

- Populate auth headers for custom CDF hosts.
- Null values in raw rows should not raise exceptions. 

## [0.9.4]

### Fixed

- Error when using api key auth in combination with custom host.

## [0.9.3]

### Added

- Support for native token authentication (OpenID Connect).

### Fixed

- Error when trying to download a file binary that only has a file header object in CDF.
- Error when creating new `relationship` objects into data sets.
- Error when uploading file binaries with >1k asset links.

## [0.9.2]

### Added

- Added support for updating / patching `relationship`.

### Fixed

- Fixed duplicates when listing `files`. The list files partition support has been fixed so that you no longer
risk duplicates when manually handling partitions.

## [0.9.1]

### Fixed

- Error when iterating over Raw rows with streams.


## [0.9.0]

### Added

- The initial release of the Java SDK.<|MERGE_RESOLUTION|>--- conflicted
+++ resolved
@@ -19,7 +19,7 @@
 
 - Geo-location attribute and resource type.
 
-<<<<<<< HEAD
+
 ## [1.9.0-SNAPSHOT]
 
 ### Added
@@ -27,16 +27,11 @@
 - Added `3D Models`
 
 ## [1.8.0] 2021-12-15
-=======
-
-## [1.8.0-SNAPSHOT]
->>>>>>> 2f0e08ec
 
 ### Added
 
 - Experimental streaming support for `events` and `assets`.
 - Added `login status` by api-key
-- Added `3D Models`
 
 ### Fixed
 
