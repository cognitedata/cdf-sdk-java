# Release log

All notable changes to this project will be documented in this file. 
Changes are grouped as follows:
- `Added` for new features.
- `Changed` for changes in existing functionality.
- `Deprecated` for soon to be removed functionality.
- `Removed` for removed functionality.
- `Fixed` for any bugfixes.
- `Security` in case of vulnerabilities.

## [Planned]

### Medium term

- To be added.

### Short term

- Geo-location attribute and resource type.

## [1.10.0-SNAPSHOT]

### Added

- Added `3D Models Revisions`
- Added `3D File Download`
<<<<<<< HEAD
- Added `3D Asset Mapping`
=======
- `EngineeringDiagrams` promoted from experimental to stable. It has the same signature and behavior as before and is 
located under the `contextualization` family: `CogniteClient.contextualization().engineeringDiagrams()`.

### Deprecated

- The experimental version of `EngineeringDiagrams` is deprecated given the new, stable version.

### Removed

- The old, experimental `pnid` api. This api has been replaced by the `EngineeringDiagrams` api.
>>>>>>> 00376c5e

## [1.9.0] 2022-01-04

### Added

- Added `3D Models`
- Increased read and write timeouts to match sever-side values

### Fixed

- Upsert of `sequenceMetadata` not identifying duplicate entries correctly.

## [1.8.0] 2021-12-15

### Added

- Experimental streaming support for `events` and `assets`.
- Added `login status` by api-key

### Fixed

- Upsert of `sequenceMetadata` not respecting the max number of cells/columns per batch.

## [1.7.1] 2021-11-23

### Fixed

- Request retries did not work properly in 1.7.0.

## [1.7.0] 2021-11-22

### Fixed

- File binary upload uses PUT instead of POST

## [1.6.3] 2021-11-22

### Fixed

- Improved robustness for file binary upload. Add batch-level retries on a broader set of exceptions.

## [1.6.2] 2021-11-21

### Added

- Improved robustness for file binary upload. Add batch-level retries when the http2 stream is reset. 

## [1.6.1] 2021-11-18

### Fixed

- Parsing error on file binary download using internal `id`.

## [1.6.0] 2021-11-17

### Fixed

- Retry requests on `UnknownHostException`.
- Retry requests on Google Cloud Storage timeouts.

## [1.5.0] 2021-11-11

### Added 

- Support for `dataSetId` in the `Labels` resource type.

### Fixed

- File binary upload robustness.
- `Labels` using api v1 endpoint.

## [1.4.0] 2021-10-31

### Added

- Support for `ExtractionPipeline` and `ExtractionPipelineRun` so you can send extractor/pipeline observations and 
 heartbeats to CDF.
- Improved performance of `Relationships.list()` with added support for partitions.
- Support for including the `source` and `target` object of a `relationship` when using `list()` or `retrieve()`.
- Improved performance of `Sequences.list()` with added support for partitions.

### Fixed

- More stability improvements to file binary downloads, in particular in situations with limited bandwidth. 
- When trying to upload a `File` without a binary, the SDK could throw an exception if the binary was set to 
 be a `URI`.
- `Relationship.sourceType` was wrongly set equal to `Relationship.targetType`.

## [1.3.0] 2021-10-12

### Added

- Support for interacting with a non-encrypted api endpoint (via `CogniteClient.enableHttp(true)`). 
This feature targets testing scenarios. The client will default to secure communication via https which is the only
way to interact with Cognite Data Fusion.

### Fixed
- In some cases `baseUrl` would not be respected when using OIDC authentication.
- Data set upsert fails on duplicate `externalId` / `id`.

## [1.2.0] 2021-09-13

### Changed

- Refactor the experimental `interactive P&ID` to the new `engineering diagram` api endpoint. Basically, 
`client.experimental().pnid().detectAnnotationsPnid()` changes to `client.experimental().engineeringDiagrams().detectAnnotations()`.
Please refer to [the documentation](https://github.com/cognitedata/cdf-sdk-java/blob/main/docs/contextualization.md) 
for more information.

### Fixed

- A performance regression introduced in v1.0.0. Performance should be back now :).

## [1.1.1] 2021-08-31

### Fixed

- Streaming reads may not start for very large/high end times.

## [1.1.0] 2021-08-30

### Added

- Streaming support for reading rows from raw tables. [More information in the documentation](https://github.com/cognitedata/cdf-sdk-java/blob/main/docs/streamingData.md)
- Support for recursively deleting raw databases and tables.

### Fixed

- `ensureParent` when creating a raw table.

## [1.0.1], 2021-08-18

### Fixed

- Lingering threads could keep the client from shutting down in a timely manner.

## [1.0.0], 2021-08-18

### Fixed

- More robust file binary download when running very large jobs.
- Improved guard against illegal characters in file names when downloading file binaries.

## [0.9.10]

### Added

- Utility methods for converting `Value` to various types. This can be useful when working with CDF.Raw which 
represents its columns as `Struct` and `Value`.
- Ability to synchronize multiple hierarchies via `Assets.synchronizeMultipleHierarchies(Collection<Asset> assetHierarchies)`.
- Utility methods for parsing nested `Struct` and `Value` objects. This can be useful when working with CDF.Raw.

## [0.9.9]

### Added

- Synchronize asset-hierarchy capability. 
- `list()` convenience method that returns all objects for a given resource type.
- User documentation.

### Changed

- Breaking change: Remove the use of wrapper objects from the data transfer objects (`Asset`, `Event`, etc.). Please 
refer to the [documentation](https://github.com/cognitedata/cdf-sdk-java/blob/main/docs/readAndWriteData.md#migrating-from-sdk-099) 
  for more information.
- Improved handling of updates for `Relationships`.

### Fixed

- Logback config conflict (issue #37).

## [0.9.8]

### Fixed

- Increased dependencies versions to support Java 11
- Fully automated CD pipeline

## [0.9.7]

### Added

- Labels are properly replaced when running upsert replace for `assets` and `files`.
- Support for recursive delete for `assets`.

## [0.9.6]

### Fixed

- Repeated annotations when generating interactive P&IDs.

## [0.9.5]

### Fixed

- Populate auth headers for custom CDF hosts.
- Null values in raw rows should not raise exceptions. 

## [0.9.4]

### Fixed

- Error when using api key auth in combination with custom host.

## [0.9.3]

### Added

- Support for native token authentication (OpenID Connect).

### Fixed

- Error when trying to download a file binary that only has a file header object in CDF.
- Error when creating new `relationship` objects into data sets.
- Error when uploading file binaries with >1k asset links.

## [0.9.2]

### Added

- Added support for updating / patching `relationship`.

### Fixed

- Fixed duplicates when listing `files`. The list files partition support has been fixed so that you no longer
risk duplicates when manually handling partitions.

## [0.9.1]

### Fixed

- Error when iterating over Raw rows with streams.


## [0.9.0]

### Added

- The initial release of the Java SDK.<|MERGE_RESOLUTION|>--- conflicted
+++ resolved
@@ -25,9 +25,7 @@
 
 - Added `3D Models Revisions`
 - Added `3D File Download`
-<<<<<<< HEAD
 - Added `3D Asset Mapping`
-=======
 - `EngineeringDiagrams` promoted from experimental to stable. It has the same signature and behavior as before and is 
 located under the `contextualization` family: `CogniteClient.contextualization().engineeringDiagrams()`.
 
@@ -38,7 +36,6 @@
 ### Removed
 
 - The old, experimental `pnid` api. This api has been replaced by the `EngineeringDiagrams` api.
->>>>>>> 00376c5e
 
 ## [1.9.0] 2022-01-04
 
